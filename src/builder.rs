use std::borrow::Cow;
use std::cell::Cell;
use std::convert::TryFrom;
use std::ops::Deref;

use gccjit::{
    BinaryOp,
    Block,
    ComparisonOp,
    Context,
    Function,
    LValue,
    RValue,
    ToRValue,
    Type,
    UnaryOp,
};
use rustc_codegen_ssa::MemFlags;
use rustc_codegen_ssa::common::{AtomicOrdering, AtomicRmwBinOp, IntPredicate, RealPredicate, SynchronizationScope};
use rustc_codegen_ssa::mir::operand::{OperandRef, OperandValue};
use rustc_codegen_ssa::mir::place::PlaceRef;
use rustc_codegen_ssa::traits::{
    BackendTypes,
    BaseTypeMethods,
    BuilderMethods,
    ConstMethods,
    DerivedTypeMethods,
    LayoutTypeMethods,
    HasCodegen,
    OverflowOp,
    StaticBuilderMethods,
};
use rustc_data_structures::stable_set::FxHashSet;
use rustc_middle::ty::{ParamEnv, Ty, TyCtxt};
use rustc_middle::ty::layout::{FnAbiError, FnAbiOfHelpers, FnAbiRequest, HasParamEnv, HasTyCtxt, LayoutError, LayoutOfHelpers, TyAndLayout};
use rustc_span::Span;
use rustc_span::def_id::DefId;
use rustc_target::abi::{
    self,
    call::FnAbi,
    Align,
    HasDataLayout,
    Size,
    TargetDataLayout,
    WrappingRange,
};
use rustc_target::spec::{HasTargetSpec, Target};

use crate::common::{SignType, TypeReflection, type_is_pointer};
use crate::context::CodegenCx;
use crate::intrinsic::llvm;
use crate::type_of::LayoutGccExt;

// TODO(antoyo)
type Funclet = ();

// TODO(antoyo): remove this variable.
static mut RETURN_VALUE_COUNT: usize = 0;

enum ExtremumOperation {
    Max,
    Min,
}

pub struct Builder<'a: 'gcc, 'gcc, 'tcx> {
    pub cx: &'a CodegenCx<'gcc, 'tcx>,
    pub block: Block<'gcc>,
    stack_var_count: Cell<usize>,
}

impl<'a, 'gcc, 'tcx> Builder<'a, 'gcc, 'tcx> {
    fn with_cx(cx: &'a CodegenCx<'gcc, 'tcx>, block: Block<'gcc>) -> Self {
        Builder {
            cx,
            block,
            stack_var_count: Cell::new(0),
        }
    }

    fn atomic_extremum(&mut self, operation: ExtremumOperation, dst: RValue<'gcc>, src: RValue<'gcc>, order: AtomicOrdering) -> RValue<'gcc> {
        let size = src.get_type().get_size();

        let func = self.current_func();

        let load_ordering =
            match order {
                // TODO(antoyo): does this make sense?
                AtomicOrdering::AcquireRelease | AtomicOrdering::Release => AtomicOrdering::Acquire,
                _ => order,
            };
        let previous_value = self.atomic_load(dst.get_type(), dst, load_ordering, Size::from_bytes(size));
        let previous_var = func.new_local(None, previous_value.get_type(), "previous_value");
        let return_value = func.new_local(None, previous_value.get_type(), "return_value");
        self.llbb().add_assignment(None, previous_var, previous_value);
        self.llbb().add_assignment(None, return_value, previous_var.to_rvalue());

        let while_block = func.new_block("while");
        let after_block = func.new_block("after_while");
        self.llbb().end_with_jump(None, while_block);

        // NOTE: since jumps were added and compare_exchange doesn't expect this, the current block in the
        // state need to be updated.
        self.switch_to_block(while_block);

        let comparison_operator =
            match operation {
                ExtremumOperation::Max => ComparisonOp::LessThan,
                ExtremumOperation::Min => ComparisonOp::GreaterThan,
            };

        let cond1 = self.context.new_comparison(None, comparison_operator, previous_var.to_rvalue(), self.context.new_cast(None, src, previous_value.get_type()));
        let compare_exchange = self.compare_exchange(dst, previous_var, src, order, load_ordering, false);
        let cond2 = self.cx.context.new_unary_op(None, UnaryOp::LogicalNegate, compare_exchange.get_type(), compare_exchange);
        let cond = self.cx.context.new_binary_op(None, BinaryOp::LogicalAnd, self.cx.bool_type, cond1, cond2);

        while_block.end_with_conditional(None, cond, while_block, after_block);

        // NOTE: since jumps were added in a place rustc does not expect, the current block in the
        // state need to be updated.
        self.switch_to_block(after_block);

        return_value.to_rvalue()
    }

    fn compare_exchange(&self, dst: RValue<'gcc>, cmp: LValue<'gcc>, src: RValue<'gcc>, order: AtomicOrdering, failure_order: AtomicOrdering, weak: bool) -> RValue<'gcc> {
        let size = src.get_type().get_size();
        let compare_exchange = self.context.get_builtin_function(&format!("__atomic_compare_exchange_{}", size));
        let order = self.context.new_rvalue_from_int(self.i32_type, order.to_gcc());
        let failure_order = self.context.new_rvalue_from_int(self.i32_type, failure_order.to_gcc());
        let weak = self.context.new_rvalue_from_int(self.bool_type, weak as i32);

        let void_ptr_type = self.context.new_type::<*mut ()>();
        let volatile_void_ptr_type = void_ptr_type.make_volatile();
        let dst = self.context.new_cast(None, dst, volatile_void_ptr_type);
        let expected = self.context.new_cast(None, cmp.get_address(None), void_ptr_type);

        // NOTE: not sure why, but we have the wrong type here.
        let int_type = compare_exchange.get_param(2).to_rvalue().get_type();
        let src = self.context.new_cast(None, src, int_type);
        self.context.new_call(None, compare_exchange, &[dst, expected, src, weak, order, failure_order])
    }

    pub fn assign(&self, lvalue: LValue<'gcc>, value: RValue<'gcc>) {
        self.llbb().add_assignment(None, lvalue, value);
    }

    fn check_call<'b>(&mut self, _typ: &str, func: Function<'gcc>, args: &'b [RValue<'gcc>]) -> Cow<'b, [RValue<'gcc>]> {
        let mut all_args_match = true;
        let mut param_types = vec![];
        let param_count = func.get_param_count();
        for (index, arg) in args.iter().enumerate().take(param_count) {
            let param = func.get_param(index as i32);
            let param = param.to_rvalue().get_type();
            if param != arg.get_type() {
                all_args_match = false;
            }
            param_types.push(param);
        }

        if all_args_match {
            return Cow::Borrowed(args);
        }

        let casted_args: Vec<_> = param_types
            .into_iter()
            .zip(args.iter())
            .enumerate()
            .map(|(_i, (expected_ty, &actual_val))| {
                let actual_ty = actual_val.get_type();
                if expected_ty != actual_ty {
                    self.bitcast(actual_val, expected_ty)
                }
                else {
                    actual_val
                }
            })
            .collect();

        Cow::Owned(casted_args)
    }

    fn check_ptr_call<'b>(&mut self, _typ: &str, func_ptr: RValue<'gcc>, args: &'b [RValue<'gcc>]) -> Cow<'b, [RValue<'gcc>]> {
        let mut all_args_match = true;
        let mut param_types = vec![];
        let gcc_func = func_ptr.get_type().dyncast_function_ptr_type().expect("function ptr");
        for (index, arg) in args.iter().enumerate().take(gcc_func.get_param_count()) {
            let param = gcc_func.get_param_type(index);
            if param != arg.get_type() {
                all_args_match = false;
            }
            param_types.push(param);
        }

        let mut on_stack_param_indices = FxHashSet::default();
        if let Some(indices) = self.on_stack_params.borrow().get(&gcc_func) {
            on_stack_param_indices = indices.clone();
        }

        if all_args_match {
            return Cow::Borrowed(args);
        }

        let func_name = format!("{:?}", func_ptr);

        let casted_args: Vec<_> = param_types
            .into_iter()
            .zip(args.iter())
            .enumerate()
            .map(|(index, (expected_ty, &actual_val))| {
<<<<<<< HEAD
                let actual_ty = actual_val.get_type();
                if expected_ty != actual_ty {
                    if on_stack_param_indices.contains(&index) {
                        actual_val.dereference(None).to_rvalue()
                    }
                    else {
=======
                if llvm::ignore_arg_cast(&func_name, index, args.len()) {
                    return actual_val;
                }

                let actual_ty = actual_val.get_type();
                if expected_ty != actual_ty {
                    if !actual_ty.is_vector() && !expected_ty.is_vector() && actual_ty.is_integral() && expected_ty.is_integral() && actual_ty.get_size() != expected_ty.get_size() {
                        self.context.new_cast(None, actual_val, expected_ty)
                    }
                    else if on_stack_param_indices.contains(&index) {
                        actual_val.dereference(None).to_rvalue()
                    }
                    else {
                        assert!(!((actual_ty.is_vector() && !expected_ty.is_vector()) || (!actual_ty.is_vector() && expected_ty.is_vector())), "{:?} ({}) -> {:?} ({}), index: {:?}[{}]", actual_ty, actual_ty.is_vector(), expected_ty, expected_ty.is_vector(), func_ptr, index);
                        // TODO(antoyo): perhaps use __builtin_convertvector for vector casting.
>>>>>>> 7e0a42b4
                        self.bitcast(actual_val, expected_ty)
                    }
                }
                else {
                    actual_val
                }
            })
            .collect();

        Cow::Owned(casted_args)
    }

    fn check_store(&mut self, val: RValue<'gcc>, ptr: RValue<'gcc>) -> RValue<'gcc> {
        let dest_ptr_ty = self.cx.val_ty(ptr).make_pointer(); // TODO(antoyo): make sure make_pointer() is okay here.
        let stored_ty = self.cx.val_ty(val);
        let stored_ptr_ty = self.cx.type_ptr_to(stored_ty);

        if dest_ptr_ty == stored_ptr_ty {
            ptr
        }
        else {
            self.bitcast(ptr, stored_ptr_ty)
        }
    }

    pub fn current_func(&self) -> Function<'gcc> {
        self.block.get_function()
    }

    fn function_call(&mut self, func: RValue<'gcc>, args: &[RValue<'gcc>], _funclet: Option<&Funclet>) -> RValue<'gcc> {
        // TODO(antoyo): remove when the API supports a different type for functions.
        let func: Function<'gcc> = self.cx.rvalue_as_function(func);
        let args = self.check_call("call", func, args);

        // gccjit requires to use the result of functions, even when it's not used.
        // That's why we assign the result to a local or call add_eval().
        let return_type = func.get_return_type();
        let void_type = self.context.new_type::<()>();
        let current_func = self.block.get_function();
        if return_type != void_type {
            unsafe { RETURN_VALUE_COUNT += 1 };
            let result = current_func.new_local(None, return_type, &format!("returnValue{}", unsafe { RETURN_VALUE_COUNT }));
            self.block.add_assignment(None, result, self.cx.context.new_call(None, func, &args));
            result.to_rvalue()
        }
        else {
            self.block.add_eval(None, self.cx.context.new_call(None, func, &args));
            // Return dummy value when not having return value.
            self.context.new_rvalue_from_long(self.isize_type, 0)
        }
    }

    fn function_ptr_call(&mut self, func_ptr: RValue<'gcc>, args: &[RValue<'gcc>], _funclet: Option<&Funclet>) -> RValue<'gcc> {
        let args = self.check_ptr_call("call", func_ptr, args);

        // gccjit requires to use the result of functions, even when it's not used.
        // That's why we assign the result to a local or call add_eval().
        let gcc_func = func_ptr.get_type().dyncast_function_ptr_type().expect("function ptr");
<<<<<<< HEAD
        let mut return_type = gcc_func.get_return_type();
        let void_type = self.context.new_type::<()>();
        let current_func = self.block.get_function();

        // FIXME(antoyo): As a temporary workaround for unsupported LLVM intrinsics.
        if gcc_func.get_param_count() == 0 && format!("{:?}", func_ptr) == "__builtin_ia32_pmovmskb128" {
            return_type = self.int_type;
        }
=======
        let return_type = gcc_func.get_return_type();
        let void_type = self.context.new_type::<()>();
        let current_func = self.block.get_function();
>>>>>>> 7e0a42b4

        if return_type != void_type {
            unsafe { RETURN_VALUE_COUNT += 1 };
            let result = current_func.new_local(None, return_type, &format!("ptrReturnValue{}", unsafe { RETURN_VALUE_COUNT }));
<<<<<<< HEAD
=======
            let func_name = format!("{:?}", func_ptr);
            let args = llvm::adjust_intrinsic_arguments(&self, gcc_func, args, &func_name);
>>>>>>> 7e0a42b4
            self.block.add_assignment(None, result, self.cx.context.new_call_through_ptr(None, func_ptr, &args));
            result.to_rvalue()
        }
        else {
            #[cfg(not(feature="master"))]
            if gcc_func.get_param_count() == 0 {
                // FIXME(antoyo): As a temporary workaround for unsupported LLVM intrinsics.
                self.block.add_eval(None, self.cx.context.new_call_through_ptr(None, func_ptr, &[]));
            }
            else {
                self.block.add_eval(None, self.cx.context.new_call_through_ptr(None, func_ptr, &args));
            }
            #[cfg(feature="master")]
            self.block.add_eval(None, self.cx.context.new_call_through_ptr(None, func_ptr, &args));
            // Return dummy value when not having return value.
            let result = current_func.new_local(None, self.isize_type, "dummyValueThatShouldNeverBeUsed");
            self.block.add_assignment(None, result, self.context.new_rvalue_from_long(self.isize_type, 0));
            result.to_rvalue()
        }
    }

    pub fn overflow_call(&self, func: Function<'gcc>, args: &[RValue<'gcc>], _funclet: Option<&Funclet>) -> RValue<'gcc> {
        // gccjit requires to use the result of functions, even when it's not used.
        // That's why we assign the result to a local.
        let return_type = self.context.new_type::<bool>();
        let current_func = self.block.get_function();
        // TODO(antoyo): return the new_call() directly? Since the overflow function has no side-effects.
        unsafe { RETURN_VALUE_COUNT += 1 };
        let result = current_func.new_local(None, return_type, &format!("overflowReturnValue{}", unsafe { RETURN_VALUE_COUNT }));
        self.block.add_assignment(None, result, self.cx.context.new_call(None, func, &args));
        result.to_rvalue()
    }
}

impl<'gcc, 'tcx> HasCodegen<'tcx> for Builder<'_, 'gcc, 'tcx> {
    type CodegenCx = CodegenCx<'gcc, 'tcx>;
}

impl<'tcx> HasTyCtxt<'tcx> for Builder<'_, '_, 'tcx> {
    fn tcx(&self) -> TyCtxt<'tcx> {
        self.cx.tcx()
    }
}

impl HasDataLayout for Builder<'_, '_, '_> {
    fn data_layout(&self) -> &TargetDataLayout {
        self.cx.data_layout()
    }
}

impl<'tcx> LayoutOfHelpers<'tcx> for Builder<'_, '_, 'tcx> {
    type LayoutOfResult = TyAndLayout<'tcx>;

    #[inline]
    fn handle_layout_err(&self, err: LayoutError<'tcx>, span: Span, ty: Ty<'tcx>) -> ! {
        self.cx.handle_layout_err(err, span, ty)
    }
}

impl<'tcx> FnAbiOfHelpers<'tcx> for Builder<'_, '_, 'tcx> {
    type FnAbiOfResult = &'tcx FnAbi<'tcx, Ty<'tcx>>;

    #[inline]
    fn handle_fn_abi_err(
        &self,
        err: FnAbiError<'tcx>,
        span: Span,
        fn_abi_request: FnAbiRequest<'tcx>,
    ) -> ! {
        self.cx.handle_fn_abi_err(err, span, fn_abi_request)
    }
}

impl<'gcc, 'tcx> Deref for Builder<'_, 'gcc, 'tcx> {
    type Target = CodegenCx<'gcc, 'tcx>;

    fn deref(&self) -> &Self::Target {
        self.cx
    }
}

impl<'gcc, 'tcx> BackendTypes for Builder<'_, 'gcc, 'tcx> {
    type Value = <CodegenCx<'gcc, 'tcx> as BackendTypes>::Value;
    type Function = <CodegenCx<'gcc, 'tcx> as BackendTypes>::Function;
    type BasicBlock = <CodegenCx<'gcc, 'tcx> as BackendTypes>::BasicBlock;
    type Type = <CodegenCx<'gcc, 'tcx> as BackendTypes>::Type;
    type Funclet = <CodegenCx<'gcc, 'tcx> as BackendTypes>::Funclet;

    type DIScope = <CodegenCx<'gcc, 'tcx> as BackendTypes>::DIScope;
    type DILocation = <CodegenCx<'gcc, 'tcx> as BackendTypes>::DILocation;
    type DIVariable = <CodegenCx<'gcc, 'tcx> as BackendTypes>::DIVariable;
}

impl<'a, 'gcc, 'tcx> BuilderMethods<'a, 'tcx> for Builder<'a, 'gcc, 'tcx> {
    fn build(cx: &'a CodegenCx<'gcc, 'tcx>, block: Block<'gcc>) -> Self {
        Builder::with_cx(cx, block)
    }

    fn llbb(&self) -> Block<'gcc> {
        self.block
    }

    fn append_block(cx: &'a CodegenCx<'gcc, 'tcx>, func: RValue<'gcc>, name: &str) -> Block<'gcc> {
        let func = cx.rvalue_as_function(func);
        func.new_block(name)
    }

    fn append_sibling_block(&mut self, name: &str) -> Block<'gcc> {
        let func = self.current_func();
        func.new_block(name)
    }

    fn switch_to_block(&mut self, block: Self::BasicBlock) {
        self.block = block;
    }

    fn ret_void(&mut self) {
        self.llbb().end_with_void_return(None)
    }

    fn ret(&mut self, value: RValue<'gcc>) {
        let value =
            if self.structs_as_pointer.borrow().contains(&value) {
                // NOTE: hack to workaround a limitation of the rustc API: see comment on
                // CodegenCx.structs_as_pointer
                value.dereference(None).to_rvalue()
            }
            else {
                value
            };
        self.llbb().end_with_return(None, value);
    }

    fn br(&mut self, dest: Block<'gcc>) {
        self.llbb().end_with_jump(None, dest)
    }

    fn cond_br(&mut self, cond: RValue<'gcc>, then_block: Block<'gcc>, else_block: Block<'gcc>) {
        self.llbb().end_with_conditional(None, cond, then_block, else_block)
    }

    fn switch(&mut self, value: RValue<'gcc>, default_block: Block<'gcc>, cases: impl ExactSizeIterator<Item = (u128, Block<'gcc>)>) {
        let mut gcc_cases = vec![];
        let typ = self.val_ty(value);
        for (on_val, dest) in cases {
            let on_val = self.const_uint_big(typ, on_val);
            gcc_cases.push(self.context.new_case(on_val, on_val, dest));
        }
        self.block.end_with_switch(None, value, default_block, &gcc_cases);
    }

    fn invoke(&mut self, typ: Type<'gcc>, func: RValue<'gcc>, args: &[RValue<'gcc>], then: Block<'gcc>, catch: Block<'gcc>, _funclet: Option<&Funclet>) -> RValue<'gcc> {
        // TODO(bjorn3): Properly implement unwinding.
        let call_site = self.call(typ, func, args, None);
        let condition = self.context.new_rvalue_from_int(self.bool_type, 1);
        self.llbb().end_with_conditional(None, condition, then, catch);
        call_site
    }

    fn unreachable(&mut self) {
        let func = self.context.get_builtin_function("__builtin_unreachable");
        self.block.add_eval(None, self.context.new_call(None, func, &[]));
        let return_type = self.block.get_function().get_return_type();
        let void_type = self.context.new_type::<()>();
        if return_type == void_type {
            self.block.end_with_void_return(None)
        }
        else {
            let return_value = self.current_func()
                .new_local(None, return_type, "unreachableReturn");
            self.block.end_with_return(None, return_value)
        }
    }

    fn add(&mut self, a: RValue<'gcc>, b: RValue<'gcc>) -> RValue<'gcc> {
        self.gcc_add(a, b)
    }

    fn fadd(&mut self, a: RValue<'gcc>, b: RValue<'gcc>) -> RValue<'gcc> {
        a + b
    }

    fn sub(&mut self, a: RValue<'gcc>, b: RValue<'gcc>) -> RValue<'gcc> {
        self.gcc_sub(a, b)
    }

    fn fsub(&mut self, a: RValue<'gcc>, b: RValue<'gcc>) -> RValue<'gcc> {
        a - b
    }

    fn mul(&mut self, a: RValue<'gcc>, b: RValue<'gcc>) -> RValue<'gcc> {
        self.gcc_mul(a, b)
    }

    fn fmul(&mut self, a: RValue<'gcc>, b: RValue<'gcc>) -> RValue<'gcc> {
        a * b
    }

    fn udiv(&mut self, a: RValue<'gcc>, b: RValue<'gcc>) -> RValue<'gcc> {
        self.gcc_udiv(a, b)
    }

    fn exactudiv(&mut self, a: RValue<'gcc>, b: RValue<'gcc>) -> RValue<'gcc> {
        // TODO(antoyo): convert the arguments to unsigned?
        // TODO(antoyo): poison if not exact.
        a / b
    }

    fn sdiv(&mut self, a: RValue<'gcc>, b: RValue<'gcc>) -> RValue<'gcc> {
        self.gcc_sdiv(a, b)
    }

    fn exactsdiv(&mut self, a: RValue<'gcc>, b: RValue<'gcc>) -> RValue<'gcc> {
        // TODO(antoyo): poison if not exact.
        // FIXME(antoyo): rustc_codegen_ssa::mir::intrinsic uses different types for a and b but they
        // should be the same.
        let typ = a.get_type().to_signed(self);
        let b = self.context.new_cast(None, b, typ);
        a / b
    }

    fn fdiv(&mut self, a: RValue<'gcc>, b: RValue<'gcc>) -> RValue<'gcc> {
        a / b
    }

    fn urem(&mut self, a: RValue<'gcc>, b: RValue<'gcc>) -> RValue<'gcc> {
        self.gcc_urem(a, b)
    }

    fn srem(&mut self, a: RValue<'gcc>, b: RValue<'gcc>) -> RValue<'gcc> {
        self.gcc_srem(a, b)
    }

    fn frem(&mut self, a: RValue<'gcc>, b: RValue<'gcc>) -> RValue<'gcc> {
        if a.get_type().is_compatible_with(self.cx.float_type) {
            let fmodf = self.context.get_builtin_function("fmodf");
            // FIXME(antoyo): this seems to produce the wrong result.
            return self.context.new_call(None, fmodf, &[a, b]);
        }
        assert_eq!(a.get_type().unqualified(), self.cx.double_type);

        let fmod = self.context.get_builtin_function("fmod");
        return self.context.new_call(None, fmod, &[a, b]);
    }

    fn shl(&mut self, a: RValue<'gcc>, b: RValue<'gcc>) -> RValue<'gcc> {
        self.gcc_shl(a, b)
    }

    fn lshr(&mut self, a: RValue<'gcc>, b: RValue<'gcc>) -> RValue<'gcc> {
        self.gcc_lshr(a, b)
    }

    fn ashr(&mut self, a: RValue<'gcc>, b: RValue<'gcc>) -> RValue<'gcc> {
        // TODO(antoyo): check whether behavior is an arithmetic shift for >> .
        // It seems to be if the value is signed.
        self.gcc_lshr(a, b)
    }

    fn and(&mut self, a: RValue<'gcc>, b: RValue<'gcc>) -> RValue<'gcc> {
        self.gcc_and(a, b)
    }

    fn or(&mut self, a: RValue<'gcc>, b: RValue<'gcc>) -> RValue<'gcc> {
        self.cx.gcc_or(a, b)
    }

    fn xor(&mut self, a: RValue<'gcc>, b: RValue<'gcc>) -> RValue<'gcc> {
        self.gcc_xor(a, b)
    }

    fn neg(&mut self, a: RValue<'gcc>) -> RValue<'gcc> {
        self.gcc_neg(a)
    }

    fn fneg(&mut self, a: RValue<'gcc>) -> RValue<'gcc> {
        self.cx.context.new_unary_op(None, UnaryOp::Minus, a.get_type(), a)
    }

    fn not(&mut self, a: RValue<'gcc>) -> RValue<'gcc> {
        self.gcc_not(a)
    }

    fn unchecked_sadd(&mut self, a: RValue<'gcc>, b: RValue<'gcc>) -> RValue<'gcc> {
        a + b
    }

    fn unchecked_uadd(&mut self, a: RValue<'gcc>, b: RValue<'gcc>) -> RValue<'gcc> {
        self.gcc_add(a, b)
    }

    fn unchecked_ssub(&mut self, a: RValue<'gcc>, b: RValue<'gcc>) -> RValue<'gcc> {
        a - b
    }

    fn unchecked_usub(&mut self, a: RValue<'gcc>, b: RValue<'gcc>) -> RValue<'gcc> {
        // TODO(antoyo): should generate poison value?
        self.gcc_sub(a, b)
    }

    fn unchecked_smul(&mut self, a: RValue<'gcc>, b: RValue<'gcc>) -> RValue<'gcc> {
        a * b
    }

    fn unchecked_umul(&mut self, a: RValue<'gcc>, b: RValue<'gcc>) -> RValue<'gcc> {
        a * b
    }

    fn fadd_fast(&mut self, _lhs: RValue<'gcc>, _rhs: RValue<'gcc>) -> RValue<'gcc> {
        unimplemented!();
    }

    fn fsub_fast(&mut self, _lhs: RValue<'gcc>, _rhs: RValue<'gcc>) -> RValue<'gcc> {
        unimplemented!();
    }

    fn fmul_fast(&mut self, _lhs: RValue<'gcc>, _rhs: RValue<'gcc>) -> RValue<'gcc> {
        unimplemented!();
    }

    fn fdiv_fast(&mut self, _lhs: RValue<'gcc>, _rhs: RValue<'gcc>) -> RValue<'gcc> {
        unimplemented!();
    }

    fn frem_fast(&mut self, _lhs: RValue<'gcc>, _rhs: RValue<'gcc>) -> RValue<'gcc> {
        unimplemented!();
    }

    fn checked_binop(&mut self, oop: OverflowOp, typ: Ty<'_>, lhs: Self::Value, rhs: Self::Value) -> (Self::Value, Self::Value) {
        self.gcc_checked_binop(oop, typ, lhs, rhs)
    }

    fn alloca(&mut self, ty: Type<'gcc>, align: Align) -> RValue<'gcc> {
        // FIXME(antoyo): this check that we don't call get_aligned() a second time on a type.
        // Ideally, we shouldn't need to do this check.
        let aligned_type =
            if ty == self.cx.u128_type || ty == self.cx.i128_type {
                ty
            }
            else {
                ty.get_aligned(align.bytes())
            };
        // TODO(antoyo): It might be better to return a LValue, but fixing the rustc API is non-trivial.
        self.stack_var_count.set(self.stack_var_count.get() + 1);
        self.current_func().new_local(None, aligned_type, &format!("stack_var_{}", self.stack_var_count.get())).get_address(None)
    }

    fn dynamic_alloca(&mut self, _ty: Type<'gcc>, _align: Align) -> RValue<'gcc> {
        unimplemented!();
    }

    fn array_alloca(&mut self, _ty: Type<'gcc>, _len: RValue<'gcc>, _align: Align) -> RValue<'gcc> {
        unimplemented!();
    }

    fn load(&mut self, pointee_ty: Type<'gcc>, ptr: RValue<'gcc>, _align: Align) -> RValue<'gcc> {
        let block = self.llbb();
        let function = block.get_function();
        // NOTE: instead of returning the dereference here, we have to assign it to a variable in
        // the current basic block. Otherwise, it could be used in another basic block, causing a
        // dereference after a drop, for instance.
        // TODO(antoyo): handle align of the load instruction.
        let ptr = self.context.new_cast(None, ptr, pointee_ty.make_pointer());
        let deref = ptr.dereference(None).to_rvalue();
        unsafe { RETURN_VALUE_COUNT += 1 };
        let loaded_value = function.new_local(None, pointee_ty, &format!("loadedValue{}", unsafe { RETURN_VALUE_COUNT }));
        block.add_assignment(None, loaded_value, deref);
        loaded_value.to_rvalue()
    }

    fn volatile_load(&mut self, _ty: Type<'gcc>, ptr: RValue<'gcc>) -> RValue<'gcc> {
        // TODO(antoyo): use ty.
        let ptr = self.context.new_cast(None, ptr, ptr.get_type().make_volatile());
        ptr.dereference(None).to_rvalue()
    }

    fn atomic_load(&mut self, _ty: Type<'gcc>, ptr: RValue<'gcc>, order: AtomicOrdering, size: Size) -> RValue<'gcc> {
        // TODO(antoyo): use ty.
        // TODO(antoyo): handle alignment.
        let atomic_load = self.context.get_builtin_function(&format!("__atomic_load_{}", size.bytes()));
        let ordering = self.context.new_rvalue_from_int(self.i32_type, order.to_gcc());

        let volatile_const_void_ptr_type = self.context.new_type::<()>()
            .make_const()
            .make_volatile()
            .make_pointer();
        let ptr = self.context.new_cast(None, ptr, volatile_const_void_ptr_type);
        self.context.new_call(None, atomic_load, &[ptr, ordering])
    }

    fn load_operand(&mut self, place: PlaceRef<'tcx, RValue<'gcc>>) -> OperandRef<'tcx, RValue<'gcc>> {
        assert_eq!(place.llextra.is_some(), place.layout.is_unsized());

        if place.layout.is_zst() {
            return OperandRef::new_zst(self, place.layout);
        }

        fn scalar_load_metadata<'a, 'gcc, 'tcx>(bx: &mut Builder<'a, 'gcc, 'tcx>, load: RValue<'gcc>, scalar: &abi::Scalar) {
            let vr = scalar.valid_range(bx);
            match scalar.primitive() {
                abi::Int(..) => {
                    if !scalar.is_always_valid(bx) {
                        bx.range_metadata(load, vr);
                    }
                }
                abi::Pointer if vr.start < vr.end && !vr.contains(0) => {
                    bx.nonnull_metadata(load);
                }
                _ => {}
            }
        }

        let val =
            if let Some(llextra) = place.llextra {
                OperandValue::Ref(place.llval, Some(llextra), place.align)
            }
            else if place.layout.is_gcc_immediate() {
                let load = self.load(
                    place.layout.gcc_type(self, false),
                    place.llval,
                    place.align,
                );
                if let abi::Abi::Scalar(ref scalar) = place.layout.abi {
                    scalar_load_metadata(self, load, scalar);
                }
                OperandValue::Immediate(self.to_immediate(load, place.layout))
            }
            else if let abi::Abi::ScalarPair(ref a, ref b) = place.layout.abi {
                let b_offset = a.size(self).align_to(b.align(self).abi);
                let pair_type = place.layout.gcc_type(self, false);

                let mut load = |i, scalar: &abi::Scalar, align| {
                    let llptr = self.struct_gep(pair_type, place.llval, i as u64);
                    let llty = place.layout.scalar_pair_element_gcc_type(self, i, false);
                    let load = self.load(llty, llptr, align);
                    scalar_load_metadata(self, load, scalar);
                    if scalar.is_bool() { self.trunc(load, self.type_i1()) } else { load }
                };

                OperandValue::Pair(
                    load(0, a, place.align),
                    load(1, b, place.align.restrict_for_offset(b_offset)),
                )
            }
            else {
                OperandValue::Ref(place.llval, None, place.align)
            };

        OperandRef { val, layout: place.layout }
    }

    fn write_operand_repeatedly(mut self, cg_elem: OperandRef<'tcx, RValue<'gcc>>, count: u64, dest: PlaceRef<'tcx, RValue<'gcc>>) -> Self {
        let zero = self.const_usize(0);
        let count = self.const_usize(count);
        let start = dest.project_index(&mut self, zero).llval;
        let end = dest.project_index(&mut self, count).llval;

        let header_bb = self.append_sibling_block("repeat_loop_header");
        let body_bb = self.append_sibling_block("repeat_loop_body");
        let next_bb = self.append_sibling_block("repeat_loop_next");

        let ptr_type = start.get_type();
        let current = self.llbb().get_function().new_local(None, ptr_type, "loop_var");
        let current_val = current.to_rvalue();
        self.assign(current, start);

        self.br(header_bb);

        self.switch_to_block(header_bb);
        let keep_going = self.icmp(IntPredicate::IntNE, current_val, end);
        self.cond_br(keep_going, body_bb, next_bb);

        self.switch_to_block(body_bb);
        let align = dest.align.restrict_for_offset(dest.layout.field(self.cx(), 0).size);
        cg_elem.val.store(&mut self, PlaceRef::new_sized_aligned(current_val, cg_elem.layout, align));

        let next = self.inbounds_gep(self.backend_type(cg_elem.layout), current.to_rvalue(), &[self.const_usize(1)]);
        self.llbb().add_assignment(None, current, next);
        self.br(header_bb);

        self.switch_to_block(next_bb);
        self
    }

    fn range_metadata(&mut self, _load: RValue<'gcc>, _range: WrappingRange) {
        // TODO(antoyo)
    }

    fn nonnull_metadata(&mut self, _load: RValue<'gcc>) {
        // TODO(antoyo)
    }

    fn type_metadata(&mut self, _function: RValue<'gcc>, _typeid: String) {
        // Unsupported.
    }

    fn typeid_metadata(&mut self, _typeid: String) -> RValue<'gcc> {
        // Unsupported.
        self.context.new_rvalue_from_int(self.int_type, 0)
    }


    fn store(&mut self, val: RValue<'gcc>, ptr: RValue<'gcc>, align: Align) -> RValue<'gcc> {
        self.store_with_flags(val, ptr, align, MemFlags::empty())
    }

    fn store_with_flags(&mut self, val: RValue<'gcc>, ptr: RValue<'gcc>, align: Align, _flags: MemFlags) -> RValue<'gcc> {
        let ptr = self.check_store(val, ptr);
        let destination = ptr.dereference(None);
        // NOTE: libgccjit does not support specifying the alignment on the assignment, so we cast
        // to type so it gets the proper alignment.
        let destination_type = destination.to_rvalue().get_type().unqualified();
        let aligned_type = destination_type.get_aligned(align.bytes()).make_pointer();
        let aligned_destination = self.cx.context.new_bitcast(None, ptr, aligned_type);
        let aligned_destination = aligned_destination.dereference(None);
        self.llbb().add_assignment(None, aligned_destination, val);
        // TODO(antoyo): handle align and flags.
        // NOTE: dummy value here since it's never used. FIXME(antoyo): API should not return a value here?
        self.cx.context.new_rvalue_zero(self.type_i32())
    }

    fn atomic_store(&mut self, value: RValue<'gcc>, ptr: RValue<'gcc>, order: AtomicOrdering, size: Size) {
        // TODO(antoyo): handle alignment.
        let atomic_store = self.context.get_builtin_function(&format!("__atomic_store_{}", size.bytes()));
        let ordering = self.context.new_rvalue_from_int(self.i32_type, order.to_gcc());
        let volatile_const_void_ptr_type = self.context.new_type::<()>()
            .make_volatile()
            .make_pointer();
        let ptr = self.context.new_cast(None, ptr, volatile_const_void_ptr_type);

        // FIXME(antoyo): fix libgccjit to allow comparing an integer type with an aligned integer type because
        // the following cast is required to avoid this error:
        // gcc_jit_context_new_call: mismatching types for argument 2 of function "__atomic_store_4": assignment to param arg1 (type: int) from loadedValue3577 (type: unsigned int  __attribute__((aligned(4))))
        let int_type = atomic_store.get_param(1).to_rvalue().get_type();
        let value = self.context.new_cast(None, value, int_type);
        self.llbb()
            .add_eval(None, self.context.new_call(None, atomic_store, &[ptr, value, ordering]));
    }

    fn gep(&mut self, _typ: Type<'gcc>, ptr: RValue<'gcc>, indices: &[RValue<'gcc>]) -> RValue<'gcc> {
        let mut result = ptr;
        for index in indices {
            result = self.context.new_array_access(None, result, *index).get_address(None).to_rvalue();
        }
        result
    }

    fn inbounds_gep(&mut self, _typ: Type<'gcc>, ptr: RValue<'gcc>, indices: &[RValue<'gcc>]) -> RValue<'gcc> {
        // FIXME(antoyo): would be safer if doing the same thing (loop) as gep.
        // TODO(antoyo): specify inbounds somehow.
        match indices.len() {
            1 => {
                self.context.new_array_access(None, ptr, indices[0]).get_address(None)
            },
            2 => {
                let array = ptr.dereference(None); // TODO(antoyo): assert that first index is 0?
                self.context.new_array_access(None, array, indices[1]).get_address(None)
            },
            _ => unimplemented!(),
        }
    }

    fn struct_gep(&mut self, value_type: Type<'gcc>, ptr: RValue<'gcc>, idx: u64) -> RValue<'gcc> {
        // FIXME(antoyo): it would be better if the API only called this on struct, not on arrays.
        assert_eq!(idx as usize as u64, idx);
        let value = ptr.dereference(None).to_rvalue();

        if value_type.dyncast_array().is_some() {
            let index = self.context.new_rvalue_from_long(self.u64_type, i64::try_from(idx).expect("i64::try_from"));
            let element = self.context.new_array_access(None, value, index);
            element.get_address(None)
        }
        else if let Some(vector_type) = value_type.dyncast_vector() {
            let array_type = vector_type.get_element_type().make_pointer();
            let array = self.bitcast(ptr, array_type);
            let index = self.context.new_rvalue_from_long(self.u64_type, i64::try_from(idx).expect("i64::try_from"));
            let element = self.context.new_array_access(None, array, index);
            element.get_address(None)
        }
        else if let Some(struct_type) = value_type.is_struct() {
            ptr.dereference_field(None, struct_type.get_field(idx as i32)).get_address(None)
        }
        else {
            panic!("Unexpected type {:?}", value_type);
        }
    }

    /* Casts */
    fn trunc(&mut self, value: RValue<'gcc>, dest_ty: Type<'gcc>) -> RValue<'gcc> {
        // TODO(antoyo): check that it indeed truncate the value.
        self.gcc_int_cast(value, dest_ty)
    }

    fn sext(&mut self, value: RValue<'gcc>, dest_ty: Type<'gcc>) -> RValue<'gcc> {
        // TODO(antoyo): check that it indeed sign extend the value.
        if dest_ty.dyncast_vector().is_some() {
            // TODO(antoyo): nothing to do as it is only for LLVM?
            return value;
        }
        self.context.new_cast(None, value, dest_ty)
    }

    fn fptoui(&mut self, value: RValue<'gcc>, dest_ty: Type<'gcc>) -> RValue<'gcc> {
        self.gcc_float_to_uint_cast(value, dest_ty)
    }

    fn fptosi(&mut self, value: RValue<'gcc>, dest_ty: Type<'gcc>) -> RValue<'gcc> {
        self.gcc_float_to_int_cast(value, dest_ty)
    }

    fn uitofp(&mut self, value: RValue<'gcc>, dest_ty: Type<'gcc>) -> RValue<'gcc> {
        self.gcc_uint_to_float_cast(value, dest_ty)
    }

    fn sitofp(&mut self, value: RValue<'gcc>, dest_ty: Type<'gcc>) -> RValue<'gcc> {
        self.gcc_int_to_float_cast(value, dest_ty)
    }

    fn fptrunc(&mut self, value: RValue<'gcc>, dest_ty: Type<'gcc>) -> RValue<'gcc> {
        // TODO(antoyo): make sure it truncates.
        self.context.new_cast(None, value, dest_ty)
    }

    fn fpext(&mut self, value: RValue<'gcc>, dest_ty: Type<'gcc>) -> RValue<'gcc> {
        self.context.new_cast(None, value, dest_ty)
    }

    fn ptrtoint(&mut self, value: RValue<'gcc>, dest_ty: Type<'gcc>) -> RValue<'gcc> {
        let usize_value = self.cx.const_bitcast(value, self.cx.type_isize());
        self.intcast(usize_value, dest_ty, false)
    }

    fn inttoptr(&mut self, value: RValue<'gcc>, dest_ty: Type<'gcc>) -> RValue<'gcc> {
        let usize_value = self.intcast(value, self.cx.type_isize(), false);
        self.cx.const_bitcast(usize_value, dest_ty)
    }

    fn bitcast(&mut self, value: RValue<'gcc>, dest_ty: Type<'gcc>) -> RValue<'gcc> {
        self.cx.const_bitcast(value, dest_ty)
    }

    fn intcast(&mut self, value: RValue<'gcc>, dest_typ: Type<'gcc>, _is_signed: bool) -> RValue<'gcc> {
        // NOTE: is_signed is for value, not dest_typ.
        self.gcc_int_cast(value, dest_typ)
    }

    fn pointercast(&mut self, value: RValue<'gcc>, dest_ty: Type<'gcc>) -> RValue<'gcc> {
        let val_type = value.get_type();
        match (type_is_pointer(val_type), type_is_pointer(dest_ty)) {
            (false, true) => {
                // NOTE: Projecting a field of a pointer type will attempt a cast from a signed char to
                // a pointer, which is not supported by gccjit.
                return self.cx.context.new_cast(None, self.inttoptr(value, val_type.make_pointer()), dest_ty);
            },
            (false, false) => {
                // When they are not pointers, we want a transmute (or reinterpret_cast).
                self.bitcast(value, dest_ty)
            },
            (true, true) => self.cx.context.new_cast(None, value, dest_ty),
            (true, false) => unimplemented!(),
        }
    }

    /* Comparisons */
    fn icmp(&mut self, op: IntPredicate, lhs: RValue<'gcc>, rhs: RValue<'gcc>) -> RValue<'gcc> {
        self.gcc_icmp(op, lhs, rhs)
    }

    fn fcmp(&mut self, op: RealPredicate, lhs: RValue<'gcc>, rhs: RValue<'gcc>) -> RValue<'gcc> {
        self.context.new_comparison(None, op.to_gcc_comparison(), lhs, rhs)
    }

    /* Miscellaneous instructions */
    fn memcpy(&mut self, dst: RValue<'gcc>, _dst_align: Align, src: RValue<'gcc>, _src_align: Align, size: RValue<'gcc>, flags: MemFlags) {
        assert!(!flags.contains(MemFlags::NONTEMPORAL), "non-temporal memcpy not supported");
        let size = self.intcast(size, self.type_size_t(), false);
        let _is_volatile = flags.contains(MemFlags::VOLATILE);
        let dst = self.pointercast(dst, self.type_i8p());
        let src = self.pointercast(src, self.type_ptr_to(self.type_void()));
        let memcpy = self.context.get_builtin_function("memcpy");
        // TODO(antoyo): handle aligns and is_volatile.
        self.block.add_eval(None, self.context.new_call(None, memcpy, &[dst, src, size]));
    }

    fn memmove(&mut self, dst: RValue<'gcc>, dst_align: Align, src: RValue<'gcc>, src_align: Align, size: RValue<'gcc>, flags: MemFlags) {
        if flags.contains(MemFlags::NONTEMPORAL) {
            // HACK(nox): This is inefficient but there is no nontemporal memmove.
            let val = self.load(src.get_type().get_pointee().expect("get_pointee"), src, src_align);
            let ptr = self.pointercast(dst, self.type_ptr_to(self.val_ty(val)));
            self.store_with_flags(val, ptr, dst_align, flags);
            return;
        }
        let size = self.intcast(size, self.type_size_t(), false);
        let _is_volatile = flags.contains(MemFlags::VOLATILE);
        let dst = self.pointercast(dst, self.type_i8p());
        let src = self.pointercast(src, self.type_ptr_to(self.type_void()));

        let memmove = self.context.get_builtin_function("memmove");
        // TODO(antoyo): handle is_volatile.
        self.block.add_eval(None, self.context.new_call(None, memmove, &[dst, src, size]));
    }

    fn memset(&mut self, ptr: RValue<'gcc>, fill_byte: RValue<'gcc>, size: RValue<'gcc>, _align: Align, flags: MemFlags) {
        let _is_volatile = flags.contains(MemFlags::VOLATILE);
        let ptr = self.pointercast(ptr, self.type_i8p());
        let memset = self.context.get_builtin_function("memset");
        // TODO(antoyo): handle align and is_volatile.
        let fill_byte = self.context.new_cast(None, fill_byte, self.i32_type);
        let size = self.intcast(size, self.type_size_t(), false);
        self.block.add_eval(None, self.context.new_call(None, memset, &[ptr, fill_byte, size]));
    }

    fn select(&mut self, cond: RValue<'gcc>, then_val: RValue<'gcc>, mut else_val: RValue<'gcc>) -> RValue<'gcc> {
        let func = self.current_func();
        let variable = func.new_local(None, then_val.get_type(), "selectVar");
        let then_block = func.new_block("then");
        let else_block = func.new_block("else");
        let after_block = func.new_block("after");
        self.llbb().end_with_conditional(None, cond, then_block, else_block);

        then_block.add_assignment(None, variable, then_val);
        then_block.end_with_jump(None, after_block);

        if !then_val.get_type().is_compatible_with(else_val.get_type()) {
            else_val = self.context.new_cast(None, else_val, then_val.get_type());
        }
        else_block.add_assignment(None, variable, else_val);
        else_block.end_with_jump(None, after_block);

        // NOTE: since jumps were added in a place rustc does not expect, the current block in the
        // state need to be updated.
        self.switch_to_block(after_block);

        variable.to_rvalue()
    }

    #[allow(dead_code)]
    fn va_arg(&mut self, _list: RValue<'gcc>, _ty: Type<'gcc>) -> RValue<'gcc> {
        unimplemented!();
    }

    fn extract_element(&mut self, _vec: RValue<'gcc>, _idx: RValue<'gcc>) -> RValue<'gcc> {
        unimplemented!();
    }

    fn vector_splat(&mut self, _num_elts: usize, _elt: RValue<'gcc>) -> RValue<'gcc> {
        unimplemented!();
    }

    fn extract_value(&mut self, aggregate_value: RValue<'gcc>, idx: u64) -> RValue<'gcc> {
        // FIXME(antoyo): it would be better if the API only called this on struct, not on arrays.
        assert_eq!(idx as usize as u64, idx);
        let value_type = aggregate_value.get_type();

        if value_type.dyncast_array().is_some() {
            let index = self.context.new_rvalue_from_long(self.u64_type, i64::try_from(idx).expect("i64::try_from"));
            let element = self.context.new_array_access(None, aggregate_value, index);
            element.get_address(None)
        }
        else if value_type.dyncast_vector().is_some() {
            panic!();
        }
        else if let Some(pointer_type) = value_type.get_pointee() {
            if let Some(struct_type) = pointer_type.is_struct() {
                // NOTE: hack to workaround a limitation of the rustc API: see comment on
                // CodegenCx.structs_as_pointer
                aggregate_value.dereference_field(None, struct_type.get_field(idx as i32)).to_rvalue()
            }
            else {
                panic!("Unexpected type {:?}", value_type);
            }
        }
        else if let Some(struct_type) = value_type.is_struct() {
            aggregate_value.access_field(None, struct_type.get_field(idx as i32)).to_rvalue()
        }
        else {
            panic!("Unexpected type {:?}", value_type);
        }
    }

    fn insert_value(&mut self, aggregate_value: RValue<'gcc>, value: RValue<'gcc>, idx: u64) -> RValue<'gcc> {
        // FIXME(antoyo): it would be better if the API only called this on struct, not on arrays.
        assert_eq!(idx as usize as u64, idx);
        let value_type = aggregate_value.get_type();

        let lvalue =
            if value_type.dyncast_array().is_some() {
                let index = self.context.new_rvalue_from_long(self.u64_type, i64::try_from(idx).expect("i64::try_from"));
                self.context.new_array_access(None, aggregate_value, index)
            }
            else if value_type.dyncast_vector().is_some() {
                panic!();
            }
            else if let Some(pointer_type) = value_type.get_pointee() {
                if let Some(struct_type) = pointer_type.is_struct() {
                    // NOTE: hack to workaround a limitation of the rustc API: see comment on
                    // CodegenCx.structs_as_pointer
                    aggregate_value.dereference_field(None, struct_type.get_field(idx as i32))
                }
                else {
                    panic!("Unexpected type {:?}", value_type);
                }
            }
            else {
                panic!("Unexpected type {:?}", value_type);
            };

        let lvalue_type = lvalue.to_rvalue().get_type();
        let value =
            // NOTE: sometimes, rustc will create a value with the wrong type.
            if lvalue_type != value.get_type() {
                self.context.new_cast(None, value, lvalue_type)
            }
            else {
                value
            };

        self.llbb().add_assignment(None, lvalue, value);

        aggregate_value
    }

    fn set_personality_fn(&mut self, _personality: RValue<'gcc>) {
        // TODO(antoyo)
    }

    fn cleanup_landing_pad(&mut self, _ty: Type<'gcc>, _pers_fn: RValue<'gcc>) -> RValue<'gcc> {
        let field1 = self.context.new_field(None, self.u8_type.make_pointer(), "landing_pad_field_1");
        let field2 = self.context.new_field(None, self.i32_type, "landing_pad_field_1");
        let struct_type = self.context.new_struct_type(None, "landing_pad", &[field1, field2]);
        self.current_func().new_local(None, struct_type.as_type(), "landing_pad")
            .to_rvalue()
        // TODO(antoyo): Properly implement unwinding.
        // the above is just to make the compilation work as it seems
        // rustc_codegen_ssa now calls the unwinding builder methods even on panic=abort.
    }

    fn resume(&mut self, _exn: RValue<'gcc>) {
        // TODO(bjorn3): Properly implement unwinding.
        self.unreachable();
    }

    fn cleanup_pad(&mut self, _parent: Option<RValue<'gcc>>, _args: &[RValue<'gcc>]) -> Funclet {
        unimplemented!();
    }

    fn cleanup_ret(&mut self, _funclet: &Funclet, _unwind: Option<Block<'gcc>>) {
        unimplemented!();
    }

    fn catch_pad(&mut self, _parent: RValue<'gcc>, _args: &[RValue<'gcc>]) -> Funclet {
        unimplemented!();
    }

    fn catch_switch(
        &mut self,
        _parent: Option<RValue<'gcc>>,
        _unwind: Option<Block<'gcc>>,
        _handlers: &[Block<'gcc>],
    ) -> RValue<'gcc> {
        unimplemented!();
    }

    // Atomic Operations
    fn atomic_cmpxchg(&mut self, dst: RValue<'gcc>, cmp: RValue<'gcc>, src: RValue<'gcc>, order: AtomicOrdering, failure_order: AtomicOrdering, weak: bool) -> RValue<'gcc> {
        let expected = self.current_func().new_local(None, cmp.get_type(), "expected");
        self.llbb().add_assignment(None, expected, cmp);
        let success = self.compare_exchange(dst, expected, src, order, failure_order, weak);

        let pair_type = self.cx.type_struct(&[src.get_type(), self.bool_type], false);
        let result = self.current_func().new_local(None, pair_type, "atomic_cmpxchg_result");
        let align = Align::from_bits(64).expect("align"); // TODO(antoyo): use good align.

        let value_type = result.to_rvalue().get_type();
        if let Some(struct_type) = value_type.is_struct() {
            self.store(success, result.access_field(None, struct_type.get_field(1)).get_address(None), align);
            // NOTE: since success contains the call to the intrinsic, it must be stored before
            // expected so that we store expected after the call.
            self.store(expected.to_rvalue(), result.access_field(None, struct_type.get_field(0)).get_address(None), align);
        }
        // TODO(antoyo): handle when value is not a struct.

        result.to_rvalue()
    }

    fn atomic_rmw(&mut self, op: AtomicRmwBinOp, dst: RValue<'gcc>, src: RValue<'gcc>, order: AtomicOrdering) -> RValue<'gcc> {
        let size = src.get_type().get_size();
        let name =
            match op {
                AtomicRmwBinOp::AtomicXchg => format!("__atomic_exchange_{}", size),
                AtomicRmwBinOp::AtomicAdd => format!("__atomic_fetch_add_{}", size),
                AtomicRmwBinOp::AtomicSub => format!("__atomic_fetch_sub_{}", size),
                AtomicRmwBinOp::AtomicAnd => format!("__atomic_fetch_and_{}", size),
                AtomicRmwBinOp::AtomicNand => format!("__atomic_fetch_nand_{}", size),
                AtomicRmwBinOp::AtomicOr => format!("__atomic_fetch_or_{}", size),
                AtomicRmwBinOp::AtomicXor => format!("__atomic_fetch_xor_{}", size),
                AtomicRmwBinOp::AtomicMax => return self.atomic_extremum(ExtremumOperation::Max, dst, src, order),
                AtomicRmwBinOp::AtomicMin => return self.atomic_extremum(ExtremumOperation::Min, dst, src, order),
                AtomicRmwBinOp::AtomicUMax => return self.atomic_extremum(ExtremumOperation::Max, dst, src, order),
                AtomicRmwBinOp::AtomicUMin => return self.atomic_extremum(ExtremumOperation::Min, dst, src, order),
            };


        let atomic_function = self.context.get_builtin_function(name);
        let order = self.context.new_rvalue_from_int(self.i32_type, order.to_gcc());

        let void_ptr_type = self.context.new_type::<*mut ()>();
        let volatile_void_ptr_type = void_ptr_type.make_volatile();
        let dst = self.context.new_cast(None, dst, volatile_void_ptr_type);
        // FIXME(antoyo): not sure why, but we have the wrong type here.
        let new_src_type = atomic_function.get_param(1).to_rvalue().get_type();
        let src = self.context.new_cast(None, src, new_src_type);
        let res = self.context.new_call(None, atomic_function, &[dst, src, order]);
        self.context.new_cast(None, res, src.get_type())
    }

    fn atomic_fence(&mut self, order: AtomicOrdering, scope: SynchronizationScope) {
        let name =
            match scope {
                SynchronizationScope::SingleThread => "__atomic_signal_fence",
                SynchronizationScope::CrossThread => "__atomic_thread_fence",
            };
        let thread_fence = self.context.get_builtin_function(name);
        let order = self.context.new_rvalue_from_int(self.i32_type, order.to_gcc());
        self.llbb().add_eval(None, self.context.new_call(None, thread_fence, &[order]));
    }

    fn set_invariant_load(&mut self, load: RValue<'gcc>) {
        // NOTE: Hack to consider vtable function pointer as non-global-variable function pointer.
        self.normal_function_addresses.borrow_mut().insert(load);
        // TODO(antoyo)
    }

    fn lifetime_start(&mut self, _ptr: RValue<'gcc>, _size: Size) {
        // TODO(antoyo)
    }

    fn lifetime_end(&mut self, _ptr: RValue<'gcc>, _size: Size) {
        // TODO(antoyo)
    }

    fn call(&mut self, _typ: Type<'gcc>, func: RValue<'gcc>, args: &[RValue<'gcc>], funclet: Option<&Funclet>) -> RValue<'gcc> {
        // FIXME(antoyo): remove when having a proper API.
        let gcc_func = unsafe { std::mem::transmute(func) };
        if self.functions.borrow().values().find(|value| **value == gcc_func).is_some() {
            self.function_call(func, args, funclet)
        }
        else {
            // If it's a not function that was defined, it's a function pointer.
            self.function_ptr_call(func, args, funclet)
        }
    }

    fn zext(&mut self, value: RValue<'gcc>, dest_typ: Type<'gcc>) -> RValue<'gcc> {
        // FIXME(antoyo): this does not zero-extend.
        if value.get_type().is_bool() && dest_typ.is_i8(&self.cx) {
            // FIXME(antoyo): hack because base::from_immediate converts i1 to i8.
            // Fix the code in codegen_ssa::base::from_immediate.
            return value;
        }
        self.gcc_int_cast(value, dest_typ)
    }

    fn cx(&self) -> &CodegenCx<'gcc, 'tcx> {
        self.cx
    }

    fn do_not_inline(&mut self, _llret: RValue<'gcc>) {
<<<<<<< HEAD
        // FIXME(bjorn3): implement
=======
        // FIMXE(bjorn3): implement
>>>>>>> 7e0a42b4
    }

    fn set_span(&mut self, _span: Span) {}

    fn from_immediate(&mut self, val: Self::Value) -> Self::Value {
        if self.cx().val_ty(val) == self.cx().type_i1() {
            self.zext(val, self.cx().type_i8())
        }
        else {
            val
        }
    }

    fn to_immediate_scalar(&mut self, val: Self::Value, scalar: abi::Scalar) -> Self::Value {
        if scalar.is_bool() {
            return self.trunc(val, self.cx().type_i1());
        }
        val
    }

    fn fptoui_sat(&mut self, _val: RValue<'gcc>, _dest_ty: Type<'gcc>) -> Option<RValue<'gcc>> {
        None
    }

    fn fptosi_sat(&mut self, _val: RValue<'gcc>, _dest_ty: Type<'gcc>) -> Option<RValue<'gcc>> {
        None
    }

    fn instrprof_increment(&mut self, _fn_name: RValue<'gcc>, _hash: RValue<'gcc>, _num_counters: RValue<'gcc>, _index: RValue<'gcc>) {
        unimplemented!();
    }
}

impl<'a, 'gcc, 'tcx> Builder<'a, 'gcc, 'tcx> {
    #[cfg(feature="master")]
    pub fn shuffle_vector(&mut self, v1: RValue<'gcc>, v2: RValue<'gcc>, mask: RValue<'gcc>) -> RValue<'gcc> {
        let struct_type = mask.get_type().is_struct().expect("mask of struct type");

        // TODO(antoyo): use a recursive unqualified() here.
        let vector_type = v1.get_type().unqualified().dyncast_vector().expect("vector type");
        let element_type = vector_type.get_element_type();
        let vec_num_units = vector_type.get_num_units();

        let mask_num_units = struct_type.get_field_count();
        let mut vector_elements = vec![];
        let mask_element_type =
            if element_type.is_integral() {
                element_type
            }
            else {
                #[cfg(feature="master")]
                {
                    self.cx.type_ix(element_type.get_size() as u64 * 8)
                }
                #[cfg(not(feature="master"))]
                self.int_type
            };
        for i in 0..mask_num_units {
            let field = struct_type.get_field(i as i32);
            vector_elements.push(self.context.new_cast(None, mask.access_field(None, field).to_rvalue(), mask_element_type));
        }

        // NOTE: the mask needs to be the same length as the input vectors, so add the missing
        // elements in the mask if needed.
        for _ in mask_num_units..vec_num_units {
            vector_elements.push(self.context.new_rvalue_zero(mask_element_type));
        }

        let array_type = self.context.new_array_type(None, element_type, vec_num_units as i32);
        let result_type = self.context.new_vector_type(element_type, mask_num_units as u64);
        let (v1, v2) =
            if vec_num_units < mask_num_units {
                // NOTE: the mask needs to be the same length as the input vectors, so join the 2
                // vectors and create a dummy second vector.
                // TODO(antoyo): switch to using new_vector_access.
                let array = self.context.new_bitcast(None, v1, array_type);
                let mut elements = vec![];
                for i in 0..vec_num_units {
                    elements.push(self.context.new_array_access(None, array, self.context.new_rvalue_from_int(self.int_type, i as i32)).to_rvalue());
                }
                // TODO(antoyo): switch to using new_vector_access.
                let array = self.context.new_bitcast(None, v2, array_type);
                for i in 0..(mask_num_units - vec_num_units) {
                    elements.push(self.context.new_array_access(None, array, self.context.new_rvalue_from_int(self.int_type, i as i32)).to_rvalue());
                }
                let v1 = self.context.new_rvalue_from_vector(None, result_type, &elements);
                let zero = self.context.new_rvalue_zero(element_type);
                let v2 = self.context.new_rvalue_from_vector(None, result_type, &vec![zero; mask_num_units]);
                (v1, v2)
            }
            else {
                (v1, v2)
            };

        let new_mask_num_units = std::cmp::max(mask_num_units, vec_num_units);
        let mask_type = self.context.new_vector_type(mask_element_type, new_mask_num_units as u64);
        let mask = self.context.new_rvalue_from_vector(None, mask_type, &vector_elements);
        let result = self.context.new_rvalue_vector_perm(None, v1, v2, mask);

        if vec_num_units != mask_num_units {
            // NOTE: if padding was added, only select the number of elements of the masks to
            // remove that padding in the result.
            let mut elements = vec![];
            // TODO(antoyo): switch to using new_vector_access.
            let array = self.context.new_bitcast(None, result, array_type);
            for i in 0..mask_num_units {
                elements.push(self.context.new_array_access(None, array, self.context.new_rvalue_from_int(self.int_type, i as i32)).to_rvalue());
            }
            self.context.new_rvalue_from_vector(None, result_type, &elements)
        }
        else {
            result
        }
    }

    #[cfg(not(feature="master"))]
    pub fn shuffle_vector(&mut self, _v1: RValue<'gcc>, _v2: RValue<'gcc>, _mask: RValue<'gcc>) -> RValue<'gcc> {
        unimplemented!();
    }

    #[cfg(feature="master")]
    pub fn vector_reduce<F>(&mut self, src: RValue<'gcc>, op: F) -> RValue<'gcc>
    where F: Fn(RValue<'gcc>, RValue<'gcc>, &'gcc Context<'gcc>) -> RValue<'gcc>
    {
        let vector_type = src.get_type().unqualified().dyncast_vector().expect("vector type");
        let element_count = vector_type.get_num_units();
        let mut vector_elements = vec![];
        for i in 0..element_count {
            vector_elements.push(i);
        }
        let mask_type = self.context.new_vector_type(self.int_type, element_count as u64);
        let mut shift = 1;
        let mut res = src;
        while shift < element_count {
            let vector_elements: Vec<_> =
                vector_elements.iter()
                    .map(|i| self.context.new_rvalue_from_int(self.int_type, ((i + shift) % element_count) as i32))
                    .collect();
            let mask = self.context.new_rvalue_from_vector(None, mask_type, &vector_elements);
            let shifted = self.context.new_rvalue_vector_perm(None, res, res, mask);
            shift *= 2;
            res = op(res, shifted, &self.context);
        }
        self.context.new_vector_access(None, res, self.context.new_rvalue_zero(self.int_type))
            .to_rvalue()
    }

    #[cfg(not(feature="master"))]
    pub fn vector_reduce<F>(&mut self, src: RValue<'gcc>, op: F) -> RValue<'gcc>
    where F: Fn(RValue<'gcc>, RValue<'gcc>, &'gcc Context<'gcc>) -> RValue<'gcc>
    {
        unimplemented!();
    }

    pub fn vector_reduce_op(&mut self, src: RValue<'gcc>, op: BinaryOp) -> RValue<'gcc> {
        self.vector_reduce(src, |a, b, context| context.new_binary_op(None, op, a.get_type(), a, b))
    }

    pub fn vector_reduce_fadd_fast(&mut self, _acc: RValue<'gcc>, _src: RValue<'gcc>) -> RValue<'gcc> {
        unimplemented!();
    }

    pub fn vector_reduce_fmul_fast(&mut self, _acc: RValue<'gcc>, _src: RValue<'gcc>) -> RValue<'gcc> {
        unimplemented!();
    }

    // Inspired by Hacker's Delight min implementation.
    pub fn vector_reduce_min(&mut self, src: RValue<'gcc>) -> RValue<'gcc> {
        self.vector_reduce(src, |a, b, context| {
            let differences_or_zeros = difference_or_zero(a, b, context);
            context.new_binary_op(None, BinaryOp::Minus, a.get_type(), a, differences_or_zeros)
        })
    }

    // Inspired by Hacker's Delight max implementation.
    pub fn vector_reduce_max(&mut self, src: RValue<'gcc>) -> RValue<'gcc> {
        self.vector_reduce(src, |a, b, context| {
            let differences_or_zeros = difference_or_zero(a, b, context);
            context.new_binary_op(None, BinaryOp::Plus, b.get_type(), b, differences_or_zeros)
        })
    }

    pub fn vector_select(&mut self, cond: RValue<'gcc>, then_val: RValue<'gcc>, else_val: RValue<'gcc>) -> RValue<'gcc> {
        // cond is a vector of integers, not of bools.
        let cond_type = cond.get_type();
        let vector_type = cond_type.unqualified().dyncast_vector().expect("vector type");
        let num_units = vector_type.get_num_units();
        let element_type = vector_type.get_element_type();
        let zeros = vec![self.context.new_rvalue_zero(element_type); num_units];
        let zeros = self.context.new_rvalue_from_vector(None, cond_type, &zeros);

        let masks = self.context.new_comparison(None, ComparisonOp::NotEquals, cond, zeros);
        let then_vals = masks & then_val;

        let ones = vec![self.context.new_rvalue_one(element_type); num_units];
        let ones = self.context.new_rvalue_from_vector(None, cond_type, &ones);
        let inverted_masks = masks + ones;
        // NOTE: sometimes, the type of else_val can be different than the type of then_val in
        // libgccjit (vector of int vs vector of int32_t), but they should be the same for the AND
        // operation to work.
        let else_val = self.context.new_bitcast(None, else_val, then_val.get_type());
        let else_vals = inverted_masks & else_val;

        then_vals | else_vals
    }
}

fn difference_or_zero<'gcc>(a: RValue<'gcc>, b: RValue<'gcc>, context: &'gcc Context<'gcc>) -> RValue<'gcc> {
    let difference = a - b;
    let masks = context.new_comparison(None, ComparisonOp::GreaterThanEquals, b, a);
    difference & masks
}

impl<'a, 'gcc, 'tcx> StaticBuilderMethods for Builder<'a, 'gcc, 'tcx> {
    fn get_static(&mut self, def_id: DefId) -> RValue<'gcc> {
        // Forward to the `get_static` method of `CodegenCx`
        self.cx().get_static(def_id).get_address(None)
    }
}

impl<'tcx> HasParamEnv<'tcx> for Builder<'_, '_, 'tcx> {
    fn param_env(&self) -> ParamEnv<'tcx> {
        self.cx.param_env()
    }
}

impl<'tcx> HasTargetSpec for Builder<'_, '_, 'tcx> {
    fn target_spec(&self) -> &Target {
        &self.cx.target_spec()
    }
}

pub trait ToGccComp {
    fn to_gcc_comparison(&self) -> ComparisonOp;
}

impl ToGccComp for IntPredicate {
    fn to_gcc_comparison(&self) -> ComparisonOp {
        match *self {
            IntPredicate::IntEQ => ComparisonOp::Equals,
            IntPredicate::IntNE => ComparisonOp::NotEquals,
            IntPredicate::IntUGT => ComparisonOp::GreaterThan,
            IntPredicate::IntUGE => ComparisonOp::GreaterThanEquals,
            IntPredicate::IntULT => ComparisonOp::LessThan,
            IntPredicate::IntULE => ComparisonOp::LessThanEquals,
            IntPredicate::IntSGT => ComparisonOp::GreaterThan,
            IntPredicate::IntSGE => ComparisonOp::GreaterThanEquals,
            IntPredicate::IntSLT => ComparisonOp::LessThan,
            IntPredicate::IntSLE => ComparisonOp::LessThanEquals,
        }
    }
}

impl ToGccComp for RealPredicate {
    fn to_gcc_comparison(&self) -> ComparisonOp {
        // TODO(antoyo): check that ordered vs non-ordered is respected.
        match *self {
            RealPredicate::RealPredicateFalse => unreachable!(),
            RealPredicate::RealOEQ => ComparisonOp::Equals,
            RealPredicate::RealOGT => ComparisonOp::GreaterThan,
            RealPredicate::RealOGE => ComparisonOp::GreaterThanEquals,
            RealPredicate::RealOLT => ComparisonOp::LessThan,
            RealPredicate::RealOLE => ComparisonOp::LessThanEquals,
            RealPredicate::RealONE => ComparisonOp::NotEquals,
            RealPredicate::RealORD => unreachable!(),
            RealPredicate::RealUNO => unreachable!(),
            RealPredicate::RealUEQ => ComparisonOp::Equals,
            RealPredicate::RealUGT => ComparisonOp::GreaterThan,
            RealPredicate::RealUGE => ComparisonOp::GreaterThan,
            RealPredicate::RealULT => ComparisonOp::LessThan,
            RealPredicate::RealULE => ComparisonOp::LessThan,
            RealPredicate::RealUNE => ComparisonOp::NotEquals,
            RealPredicate::RealPredicateTrue => unreachable!(),
        }
    }
}

#[repr(C)]
#[allow(non_camel_case_types)]
enum MemOrdering {
    __ATOMIC_RELAXED,
    __ATOMIC_CONSUME,
    __ATOMIC_ACQUIRE,
    __ATOMIC_RELEASE,
    __ATOMIC_ACQ_REL,
    __ATOMIC_SEQ_CST,
}

trait ToGccOrdering {
    fn to_gcc(self) -> i32;
}

impl ToGccOrdering for AtomicOrdering {
    fn to_gcc(self) -> i32 {
        use MemOrdering::*;

        let ordering =
            match self {
                AtomicOrdering::Unordered => __ATOMIC_RELAXED,
                AtomicOrdering::Relaxed => __ATOMIC_RELAXED, // TODO(antoyo): check if that's the same.
                AtomicOrdering::Acquire => __ATOMIC_ACQUIRE,
                AtomicOrdering::Release => __ATOMIC_RELEASE,
                AtomicOrdering::AcquireRelease => __ATOMIC_ACQ_REL,
                AtomicOrdering::SequentiallyConsistent => __ATOMIC_SEQ_CST,
            };
        ordering as i32
    }
}<|MERGE_RESOLUTION|>--- conflicted
+++ resolved
@@ -207,14 +207,6 @@
             .zip(args.iter())
             .enumerate()
             .map(|(index, (expected_ty, &actual_val))| {
-<<<<<<< HEAD
-                let actual_ty = actual_val.get_type();
-                if expected_ty != actual_ty {
-                    if on_stack_param_indices.contains(&index) {
-                        actual_val.dereference(None).to_rvalue()
-                    }
-                    else {
-=======
                 if llvm::ignore_arg_cast(&func_name, index, args.len()) {
                     return actual_val;
                 }
@@ -230,7 +222,6 @@
                     else {
                         assert!(!((actual_ty.is_vector() && !expected_ty.is_vector()) || (!actual_ty.is_vector() && expected_ty.is_vector())), "{:?} ({}) -> {:?} ({}), index: {:?}[{}]", actual_ty, actual_ty.is_vector(), expected_ty, expected_ty.is_vector(), func_ptr, index);
                         // TODO(antoyo): perhaps use __builtin_convertvector for vector casting.
->>>>>>> 7e0a42b4
                         self.bitcast(actual_val, expected_ty)
                     }
                 }
@@ -289,29 +280,15 @@
         // gccjit requires to use the result of functions, even when it's not used.
         // That's why we assign the result to a local or call add_eval().
         let gcc_func = func_ptr.get_type().dyncast_function_ptr_type().expect("function ptr");
-<<<<<<< HEAD
-        let mut return_type = gcc_func.get_return_type();
-        let void_type = self.context.new_type::<()>();
-        let current_func = self.block.get_function();
-
-        // FIXME(antoyo): As a temporary workaround for unsupported LLVM intrinsics.
-        if gcc_func.get_param_count() == 0 && format!("{:?}", func_ptr) == "__builtin_ia32_pmovmskb128" {
-            return_type = self.int_type;
-        }
-=======
         let return_type = gcc_func.get_return_type();
         let void_type = self.context.new_type::<()>();
         let current_func = self.block.get_function();
->>>>>>> 7e0a42b4
 
         if return_type != void_type {
             unsafe { RETURN_VALUE_COUNT += 1 };
             let result = current_func.new_local(None, return_type, &format!("ptrReturnValue{}", unsafe { RETURN_VALUE_COUNT }));
-<<<<<<< HEAD
-=======
             let func_name = format!("{:?}", func_ptr);
             let args = llvm::adjust_intrinsic_arguments(&self, gcc_func, args, &func_name);
->>>>>>> 7e0a42b4
             self.block.add_assignment(None, result, self.cx.context.new_call_through_ptr(None, func_ptr, &args));
             result.to_rvalue()
         }
@@ -1280,11 +1257,7 @@
     }
 
     fn do_not_inline(&mut self, _llret: RValue<'gcc>) {
-<<<<<<< HEAD
         // FIXME(bjorn3): implement
-=======
-        // FIMXE(bjorn3): implement
->>>>>>> 7e0a42b4
     }
 
     fn set_span(&mut self, _span: Span) {}
