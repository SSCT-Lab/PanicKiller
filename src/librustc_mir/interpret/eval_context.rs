--- conflicted
+++ resolved
@@ -195,20 +195,14 @@
     }
 }
 
-<<<<<<< HEAD
-impl<'mir, 'tcx, M: Machine<'mir, 'tcx>> InterpretCx<'mir, 'tcx, M> {
+impl<'mir, 'tcx, M: Machine<'mir, 'tcx>> InterpCx<'mir, 'tcx, M> {
     pub fn new(
         tcx: TyCtxtAt<'tcx>,
         param_env: ty::ParamEnv<'tcx>,
         machine: M,
         memory_extra: M::MemoryExtra,
     ) -> Self {
-        InterpretCx {
-=======
-impl<'mir, 'tcx, M: Machine<'mir, 'tcx>> InterpCx<'mir, 'tcx, M> {
-    pub fn new(tcx: TyCtxtAt<'tcx>, param_env: ty::ParamEnv<'tcx>, machine: M) -> Self {
         InterpCx {
->>>>>>> b43eb423
             machine,
             tcx,
             param_env,
