error[E0381]: used binding `x` isn't initialized
  --> $DIR/borrowck-uninit-ref-chain.rs:8:14
   |
LL |     let x: &&Box<i32>;
   |         - binding declared here but left uninitialized
LL |     let _y = &**x;
   |              ^^^^ `**x` used here but it isn't initialized
   |
help: consider assigning a value
   |
LL |     let x: &&Box<i32> = &&Box::new(42);
   |                       ++++++++++++++++

error[E0381]: used binding `x` isn't initialized
  --> $DIR/borrowck-uninit-ref-chain.rs:11:14
   |
LL |     let x: &&S<i32, i32>;
   |         - binding declared here but left uninitialized
LL |     let _y = &**x;
   |              ^^^^ `**x` used here but it isn't initialized
   |
help: consider assigning a value
   |
<<<<<<< HEAD
LL |     let x: &&S<i32, i32> = &&value;
   |                          +++++++++
=======
LL |     let x: &&S<i32, i32> = &&/* value */;
   |                          +++++++++++++++
>>>>>>> b7581490

error[E0381]: used binding `x` isn't initialized
  --> $DIR/borrowck-uninit-ref-chain.rs:14:14
   |
LL |     let x: &&i32;
   |         - binding declared here but left uninitialized
LL |     let _y = &**x;
   |              ^^^^ `**x` used here but it isn't initialized
   |
help: consider assigning a value
   |
LL |     let x: &&i32 = &&42;
   |                  ++++++

error[E0381]: partially assigned binding `a` isn't fully initialized
  --> $DIR/borrowck-uninit-ref-chain.rs:18:5
   |
LL |     let mut a: S<i32, i32>;
   |         ----- binding declared here but left uninitialized
LL |     a.x = 0;
   |     ^^^^^^^ `a` partially assigned here but it isn't fully initialized
   |
   = help: partial initialization isn't supported, fully initialize the binding with a default value and mutate it, or use `std::mem::MaybeUninit`

error[E0381]: partially assigned binding `a` isn't fully initialized
  --> $DIR/borrowck-uninit-ref-chain.rs:22:5
   |
LL |     let mut a: S<&&i32, &&i32>;
   |         ----- binding declared here but left uninitialized
LL |     a.x = &&0;
   |     ^^^^^^^^^ `a` partially assigned here but it isn't fully initialized
   |
   = help: partial initialization isn't supported, fully initialize the binding with a default value and mutate it, or use `std::mem::MaybeUninit`

error[E0381]: partially assigned binding `a` isn't fully initialized
  --> $DIR/borrowck-uninit-ref-chain.rs:27:5
   |
LL |     let mut a: S<i32, i32>;
   |         ----- binding declared here but left uninitialized
LL |     a.x = 0;
   |     ^^^^^^^ `a` partially assigned here but it isn't fully initialized
   |
   = help: partial initialization isn't supported, fully initialize the binding with a default value and mutate it, or use `std::mem::MaybeUninit`

error[E0381]: partially assigned binding `a` isn't fully initialized
  --> $DIR/borrowck-uninit-ref-chain.rs:31:5
   |
LL |     let mut a: S<&&i32, &&i32>;
   |         ----- binding declared here but left uninitialized
LL |     a.x = &&0;
   |     ^^^^^^^^^ `a` partially assigned here but it isn't fully initialized
   |
   = help: partial initialization isn't supported, fully initialize the binding with a default value and mutate it, or use `std::mem::MaybeUninit`

error: aborting due to 7 previous errors

For more information about this error, try `rustc --explain E0381`.<|MERGE_RESOLUTION|>--- conflicted
+++ resolved
@@ -21,13 +21,8 @@
    |
 help: consider assigning a value
    |
-<<<<<<< HEAD
-LL |     let x: &&S<i32, i32> = &&value;
-   |                          +++++++++
-=======
 LL |     let x: &&S<i32, i32> = &&/* value */;
    |                          +++++++++++++++
->>>>>>> b7581490
 
 error[E0381]: used binding `x` isn't initialized
   --> $DIR/borrowck-uninit-ref-chain.rs:14:14
