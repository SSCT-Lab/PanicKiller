--- conflicted
+++ resolved
@@ -1,9 +1,5 @@
 error: you seem to be trying to use `match` for destructuring a single pattern. Consider using `if let`
-<<<<<<< HEAD
-  --> tests/ui/single_match_else.rs:18:13
-=======
   --> tests/ui/single_match_else.rs:17:13
->>>>>>> 443f459f
    |
 LL |       let _ = match ExprNode::Butterflies {
    |  _____________^
@@ -26,11 +22,7 @@
    |
 
 error: you seem to be trying to use `match` for destructuring a single pattern. Consider using `if let`
-<<<<<<< HEAD
-  --> tests/ui/single_match_else.rs:83:5
-=======
   --> tests/ui/single_match_else.rs:82:5
->>>>>>> 443f459f
    |
 LL | /     match Some(1) {
 LL | |         Some(a) => println!("${:?}", a),
@@ -50,11 +42,7 @@
    |
 
 error: you seem to be trying to use `match` for destructuring a single pattern. Consider using `if let`
-<<<<<<< HEAD
-  --> tests/ui/single_match_else.rs:92:5
-=======
   --> tests/ui/single_match_else.rs:91:5
->>>>>>> 443f459f
    |
 LL | /     match Some(1) {
 LL | |         Some(a) => println!("${:?}", a),
@@ -74,11 +62,7 @@
    |
 
 error: you seem to be trying to use `match` for destructuring a single pattern. Consider using `if let`
-<<<<<<< HEAD
-  --> tests/ui/single_match_else.rs:102:5
-=======
   --> tests/ui/single_match_else.rs:101:5
->>>>>>> 443f459f
    |
 LL | /     match Result::<i32, Infallible>::Ok(1) {
 LL | |         Ok(a) => println!("${:?}", a),
@@ -98,11 +82,7 @@
    |
 
 error: you seem to be trying to use `match` for destructuring a single pattern. Consider using `if let`
-<<<<<<< HEAD
-  --> tests/ui/single_match_else.rs:111:5
-=======
   --> tests/ui/single_match_else.rs:110:5
->>>>>>> 443f459f
    |
 LL | /     match Cow::from("moo") {
 LL | |         Cow::Owned(a) => println!("${:?}", a),
@@ -122,11 +102,7 @@
    |
 
 error: you seem to be trying to use `match` for destructuring a single pattern. Consider using `if let`
-<<<<<<< HEAD
-  --> tests/ui/single_match_else.rs:121:5
-=======
   --> tests/ui/single_match_else.rs:120:5
->>>>>>> 443f459f
    |
 LL | /     match bar {
 LL | |         Some(v) => unsafe {
@@ -149,11 +125,7 @@
    |
 
 error: you seem to be trying to use `match` for destructuring a single pattern. Consider using `if let`
-<<<<<<< HEAD
-  --> tests/ui/single_match_else.rs:132:5
-=======
   --> tests/ui/single_match_else.rs:131:5
->>>>>>> 443f459f
    |
 LL | /     match bar {
 LL | |         Some(v) => {
@@ -177,11 +149,7 @@
    |
 
 error: you seem to be trying to use `match` for destructuring a single pattern. Consider using `if let`
-<<<<<<< HEAD
-  --> tests/ui/single_match_else.rs:144:5
-=======
   --> tests/ui/single_match_else.rs:143:5
->>>>>>> 443f459f
    |
 LL | /     match bar {
 LL | |         Some(v) => unsafe {
@@ -205,11 +173,7 @@
    |
 
 error: you seem to be trying to use `match` for destructuring a single pattern. Consider using `if let`
-<<<<<<< HEAD
-  --> tests/ui/single_match_else.rs:156:5
-=======
   --> tests/ui/single_match_else.rs:155:5
->>>>>>> 443f459f
    |
 LL | /     match bar {
 LL | |         #[rustfmt::skip]
