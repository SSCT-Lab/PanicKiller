--- conflicted
+++ resolved
@@ -46,10 +46,6 @@
     /// A delimited sequence of token trees.
     Delimited(DelimSpan, Delimiter, TokenStream),
 }
-
-// This type is used a lot. Make sure it doesn't unintentionally get bigger.
-#[cfg(all(target_arch = "x86_64", target_pointer_width = "64"))]
-rustc_data_structures::static_assert_size!(TokenTree, 32);
 
 // Ensure all fields of `TokenTree` is `Send` and `Sync`.
 #[cfg(parallel_compiler)]
@@ -249,12 +245,12 @@
                                 // properly implemented - we always synthesize fake tokens,
                                 // so we never reach this code.
 
-                                let mut builder = TokenStreamBuilder::new();
+                                let mut stream = TokenStream::default();
                                 for inner_attr in inner_attrs {
-                                    builder.push(inner_attr.tokens());
+                                    stream.push_stream(inner_attr.tokens());
                                 }
-                                builder.push(delim_tokens.clone());
-                                *tree = TokenTree::Delimited(*span, *delim, builder.build());
+                                stream.push_stream(delim_tokens.clone());
+                                *tree = TokenTree::Delimited(*span, *delim, stream);
                                 found = true;
                                 break;
                             }
@@ -308,13 +304,20 @@
 #[derive(Clone, Debug, Default, Encodable, Decodable)]
 pub struct TokenStream(pub(crate) Lrc<Vec<TokenTree>>);
 
-// `TokenStream` is used a lot. Make sure it doesn't unintentionally get bigger.
-#[cfg(all(target_arch = "x86_64", target_pointer_width = "64"))]
-rustc_data_structures::static_assert_size!(TokenStream, 8);
-
+/// Similar to `proc_macro::Spacing`, but for tokens.
+///
+/// Note that all `ast::TokenTree::Token` instances have a `Spacing`, but when
+/// we convert to `proc_macro::TokenTree` for proc macros only `Punct`
+/// `TokenTree`s have a `proc_macro::Spacing`.
 #[derive(Clone, Copy, Debug, PartialEq, Encodable, Decodable, HashStable_Generic)]
 pub enum Spacing {
+    /// The token is not immediately followed by an operator token (as
+    /// determined by `Token::is_op`). E.g. a `+` token is `Alone` in `+ =`,
+    /// `+/*foo*/=`, `+ident`, and `+()`.
     Alone,
+
+    /// The token is immediately followed by an operator token. E.g. a `+`
+    /// token is `Joint` in `+=` and `++`.
     Joint,
 }
 
@@ -502,76 +505,49 @@
 
         self.trees().map(|tree| TokenStream::flatten_token_tree(tree)).collect()
     }
-}
-
-// 99.5%+ of the time we have 1 or 2 elements in this vector.
-#[derive(Clone)]
-pub struct TokenStreamBuilder(SmallVec<[TokenStream; 2]>);
-
-impl TokenStreamBuilder {
-    pub fn new() -> TokenStreamBuilder {
-        TokenStreamBuilder(SmallVec::new())
-    }
-
-    pub fn push(&mut self, stream: TokenStream) {
-        self.0.push(stream);
-    }
-
-    pub fn build(self) -> TokenStream {
-        let mut streams = self.0;
-        match streams.len() {
-            0 => TokenStream::default(),
-            1 => streams.pop().unwrap(),
-            _ => {
-                // We will extend the first stream in `streams` with the
-                // elements from the subsequent streams. This requires using
-                // `make_mut()` on the first stream, and in practice this
-                // doesn't cause cloning 99.9% of the time.
-                //
-                // One very common use case is when `streams` has two elements,
-                // where the first stream has any number of elements within
-                // (often 1, but sometimes many more) and the second stream has
-                // a single element within.
-
-                // Determine how much the first stream will be extended.
-                // Needed to avoid quadratic blow up from on-the-fly
-                // reallocations (#57735).
-                let num_appends = streams.iter().skip(1).map(|ts| ts.len()).sum();
-
-                // Get the first stream, which will become the result stream.
-                // If it's `None`, create an empty stream.
-                let mut iter = streams.into_iter();
-                let mut res_stream_lrc = iter.next().unwrap().0;
-
-                // Append the subsequent elements to the result stream, after
-                // reserving space for them.
-                let res_vec_mut = Lrc::make_mut(&mut res_stream_lrc);
-                res_vec_mut.reserve(num_appends);
-                for stream in iter {
-                    let stream_iter = stream.0.iter().cloned();
-
-                    // If (a) `res_mut_vec` is not empty and the last tree
-                    // within it is a token tree marked with `Joint`, and (b)
-                    // `stream` is not empty and the first tree within it is a
-                    // token tree, and (c) the two tokens can be glued
-                    // together...
-                    if let Some(TokenTree::Token(last_tok, Spacing::Joint)) = res_vec_mut.last()
-                        && let Some(TokenTree::Token(tok, spacing)) = stream.0.first()
-                        && let Some(glued_tok) = last_tok.glue(&tok)
-                    {
-                        // ...then overwrite the last token tree in
-                        // `res_vec_mut` with the glued token, and skip the
-                        // first token tree from `stream`.
-                        *res_vec_mut.last_mut().unwrap() = TokenTree::Token(glued_tok, *spacing);
-                        res_vec_mut.extend(stream_iter.skip(1));
-                    } else {
-                        // Append all of `stream`.
-                        res_vec_mut.extend(stream_iter);
-                    }
-                }
-
-                TokenStream(res_stream_lrc)
-            }
+
+    // If `vec` is not empty, try to glue `tt` onto its last token. The return
+    // value indicates if gluing took place.
+    fn try_glue_to_last(vec: &mut Vec<TokenTree>, tt: &TokenTree) -> bool {
+        if let Some(TokenTree::Token(last_tok, Spacing::Joint)) = vec.last()
+            && let TokenTree::Token(tok, spacing) = tt
+            && let Some(glued_tok) = last_tok.glue(&tok)
+        {
+            // ...then overwrite the last token tree in `vec` with the
+            // glued token, and skip the first token tree from `stream`.
+            *vec.last_mut().unwrap() = TokenTree::Token(glued_tok, *spacing);
+            true
+        } else {
+            false
+        }
+    }
+
+    // Push `tt` onto the end of the stream, possibly gluing it to the last
+    // token. Uses `make_mut` to maximize efficiency.
+    pub fn push_tree(&mut self, tt: TokenTree) {
+        let vec_mut = Lrc::make_mut(&mut self.0);
+
+        if Self::try_glue_to_last(vec_mut, &tt) {
+            // nothing else to do
+        } else {
+            vec_mut.push(tt);
+        }
+    }
+
+    // Push `stream` onto the end of the stream, possibly gluing the first
+    // token tree to the last token. (No other token trees will be glued.)
+    // Uses `make_mut` to maximize efficiency.
+    pub fn push_stream(&mut self, stream: TokenStream) {
+        let vec_mut = Lrc::make_mut(&mut self.0);
+
+        let stream_iter = stream.0.iter().cloned();
+
+        if let Some(first) = stream.0.first() && Self::try_glue_to_last(vec_mut, first) {
+            // Now skip the first token tree from `stream`.
+            vec_mut.extend(stream_iter.skip(1));
+        } else {
+            // Append all of `stream`.
+            vec_mut.extend(stream_iter);
         }
     }
 }
@@ -663,8 +639,6 @@
     pub fn entire(self) -> Span {
         self.open.with_hi(self.close.hi())
     }
-<<<<<<< HEAD
-=======
 }
 
 // Some types are used a lot. Make sure they don't unintentionally get bigger.
@@ -679,5 +653,4 @@
     static_assert_size!(TokenStream, 8);
     static_assert_size!(TokenTree, 32);
     // tidy-alphabetical-end
->>>>>>> b1ab3b73
 }