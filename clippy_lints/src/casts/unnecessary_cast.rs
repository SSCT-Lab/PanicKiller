use clippy_utils::diagnostics::span_lint_and_sugg;
use clippy_utils::numeric_literal::NumericLiteral;
use clippy_utils::source::snippet_opt;
use clippy_utils::visitors::{for_each_expr, Visitable};
use clippy_utils::{get_parent_expr, get_parent_node, is_hir_ty_cfg_dependant, is_ty_alias, path_to_local};
use if_chain::if_chain;
use rustc_ast::{LitFloatType, LitIntType, LitKind};
use rustc_errors::Applicability;
use rustc_hir::def::{DefKind, Res};
use rustc_hir::{Expr, ExprKind, Lit, Node, Path, QPath, TyKind, UnOp};
use rustc_lint::{LateContext, LintContext};
use rustc_middle::lint::in_external_macro;
use rustc_middle::ty::{self, FloatTy, InferTy, Ty};
use std::ops::ControlFlow;

use super::UNNECESSARY_CAST;

#[expect(clippy::too_many_lines)]
pub(super) fn check<'tcx>(
    cx: &LateContext<'tcx>,
    expr: &Expr<'tcx>,
    cast_expr: &Expr<'tcx>,
    cast_from: Ty<'tcx>,
    cast_to: Ty<'tcx>,
) -> bool {
    let cast_str = snippet_opt(cx, cast_expr.span).unwrap_or_default();

    if_chain! {
        if let ty::RawPtr(..) = cast_from.kind();
        // check both mutability and type are the same
        if cast_from.kind() == cast_to.kind();
        if let ExprKind::Cast(_, cast_to_hir) = expr.kind;
        // Ignore casts to e.g. type aliases and infer types
        // - p as pointer_alias
        // - p as _
        if let TyKind::Ptr(to_pointee) = cast_to_hir.kind;
        then {
            match to_pointee.ty.kind {
                // Ignore casts to pointers that are aliases or cfg dependant, e.g.
                // - p as *const std::ffi::c_char (alias)
                // - p as *const std::os::raw::c_char (cfg dependant)
                TyKind::Path(qpath) => {
                    if is_ty_alias(&qpath) || is_hir_ty_cfg_dependant(cx, to_pointee.ty) {
                        return false;
                    }
                },
                // Ignore `p as *const _`
                TyKind::Infer => return false,
                _ => {},
            }

            span_lint_and_sugg(
                cx,
                UNNECESSARY_CAST,
                expr.span,
                &format!("casting raw pointers to the same type and constness is unnecessary (`{cast_from}` -> `{cast_to}`)"),
                "try",
                cast_str.clone(),
<<<<<<< HEAD
                Applicability::MachineApplicable,
=======
                Applicability::MaybeIncorrect,
>>>>>>> bafde543
            );
        }
    }

    // skip cast of local that is a type alias
    if let ExprKind::Cast(inner, ..) = expr.kind
        && let ExprKind::Path(qpath) = inner.kind
        && let QPath::Resolved(None, Path { res, .. }) = qpath
        && let Res::Local(hir_id) = res
        && let parent = cx.tcx.hir().get_parent(*hir_id)
        && let Node::Local(local) = parent
    {
        if let Some(ty) = local.ty
            && let TyKind::Path(qpath) = ty.kind
            && is_ty_alias(&qpath)
        {
            return false;
        }

        if let Some(expr) = local.init
            && let ExprKind::Cast(.., cast_to) = expr.kind
            && let TyKind::Path(qpath) = cast_to.kind
            && is_ty_alias(&qpath)
        {
            return false;
        }
    }

    // skip cast of fn call that returns type alias
    if let ExprKind::Cast(inner, ..) = expr.kind && is_cast_from_ty_alias(cx, inner, cast_from) {
        return false;
    }

    // skip cast to non-primitive type
    if_chain! {
        if let ExprKind::Cast(_, cast_to) = expr.kind;
        if let TyKind::Path(QPath::Resolved(_, path)) = &cast_to.kind;
        if let Res::PrimTy(_) = path.res;
        then {}
        else {
            return false;
        }
    }

    if let Some(lit) = get_numeric_literal(cast_expr) {
        let literal_str = &cast_str;

        if_chain! {
            if let LitKind::Int(n, _) = lit.node;
            if let Some(src) = snippet_opt(cx, cast_expr.span);
            if cast_to.is_floating_point();
            if let Some(num_lit) = NumericLiteral::from_lit_kind(&src, &lit.node);
            let from_nbits = 128 - n.leading_zeros();
            let to_nbits = fp_ty_mantissa_nbits(cast_to);
            if from_nbits != 0 && to_nbits != 0 && from_nbits <= to_nbits && num_lit.is_decimal();
            then {
                lint_unnecessary_cast(cx, expr, num_lit.integer, cast_from, cast_to);
                return true
            }
        }

        match lit.node {
            LitKind::Int(_, LitIntType::Unsuffixed) if cast_to.is_integral() => {
                lint_unnecessary_cast(cx, expr, literal_str, cast_from, cast_to);
                return false;
            },
            LitKind::Float(_, LitFloatType::Unsuffixed) if cast_to.is_floating_point() => {
                lint_unnecessary_cast(cx, expr, literal_str, cast_from, cast_to);
                return false;
            },
            LitKind::Int(_, LitIntType::Signed(_) | LitIntType::Unsigned(_))
            | LitKind::Float(_, LitFloatType::Suffixed(_))
                if cast_from.kind() == cast_to.kind() =>
            {
                if let Some(src) = snippet_opt(cx, cast_expr.span) {
                    if let Some(num_lit) = NumericLiteral::from_lit_kind(&src, &lit.node) {
                        lint_unnecessary_cast(cx, expr, num_lit.integer, cast_from, cast_to);
                        return true;
                    }
                }
            },
            _ => {},
        }
    }

    if cast_from.kind() == cast_to.kind() && !in_external_macro(cx.sess(), expr.span) {
        if let Some(id) = path_to_local(cast_expr)
            && let Some(span) = cx.tcx.hir().opt_span(id)
            && span.ctxt() != cast_expr.span.ctxt()
        {
            // Binding context is different than the identifiers context.
            // Weird macro wizardry could be involved here.
            return false;
        }

        span_lint_and_sugg(
            cx,
            UNNECESSARY_CAST,
            expr.span,
            &format!("casting to the same type is unnecessary (`{cast_from}` -> `{cast_to}`)"),
            "try",
            if get_parent_expr(cx, expr).map_or(false, |e| matches!(e.kind, ExprKind::AddrOf(..))) {
                format!("{{ {cast_str} }}")
            } else {
                cast_str
            },
            Applicability::MachineApplicable,
        );
        return true;
    }

    false
}

fn lint_unnecessary_cast(
    cx: &LateContext<'_>,
    expr: &Expr<'_>,
    raw_literal_str: &str,
    cast_from: Ty<'_>,
    cast_to: Ty<'_>,
) {
    let literal_kind_name = if cast_from.is_integral() { "integer" } else { "float" };
    // first we remove all matches so `-(1)` become `-1`, and remove trailing dots, so `1.` become `1`
    let literal_str = raw_literal_str
        .replace(['(', ')'], "")
        .trim_end_matches('.')
        .to_string();
    // we know need to check if the parent is a method call, to add parenthesis accordingly (eg:
    // (-1).foo() instead of -1.foo())
    let sugg = if let Some(parent_expr) = get_parent_expr(cx, expr)
        && let ExprKind::MethodCall(..) = parent_expr.kind
        && literal_str.starts_with('-')
        {
            format!("({literal_str}_{cast_to})")

        } else {
            format!("{literal_str}_{cast_to}")
    };

    span_lint_and_sugg(
        cx,
        UNNECESSARY_CAST,
        expr.span,
        &format!("casting {literal_kind_name} literal to `{cast_to}` is unnecessary"),
        "try",
        sugg,
        Applicability::MachineApplicable,
    );
}

fn get_numeric_literal<'e>(expr: &'e Expr<'e>) -> Option<&'e Lit> {
    match expr.kind {
        ExprKind::Lit(lit) => Some(lit),
        ExprKind::Unary(UnOp::Neg, e) => {
            if let ExprKind::Lit(lit) = e.kind {
                Some(lit)
            } else {
                None
            }
        },
        _ => None,
    }
}

/// Returns the mantissa bits wide of a fp type.
/// Will return 0 if the type is not a fp
fn fp_ty_mantissa_nbits(typ: Ty<'_>) -> u32 {
    match typ.kind() {
        ty::Float(FloatTy::F32) => 23,
        ty::Float(FloatTy::F64) | ty::Infer(InferTy::FloatVar(_)) => 52,
        _ => 0,
    }
}

/// Finds whether an `Expr` returns a type alias.
///
/// TODO: Maybe we should move this to `clippy_utils` so others won't need to go down this dark,
/// dark path reimplementing this (or something similar).
fn is_cast_from_ty_alias<'tcx>(cx: &LateContext<'tcx>, expr: impl Visitable<'tcx>, cast_from: Ty<'tcx>) -> bool {
    for_each_expr(expr, |expr| {
        // Calls are a `Path`, and usage of locals are a `Path`. So, this checks
        // - call() as i32
        // - local as i32
        if let ExprKind::Path(qpath) = expr.kind {
            let res = cx.qpath_res(&qpath, expr.hir_id);
            // Function call
            if let Res::Def(DefKind::Fn, def_id) = res {
                let Some(snippet) = snippet_opt(cx, cx.tcx.def_span(def_id)) else {
                    return ControlFlow::Continue(());
                };
                // This is the worst part of this entire function. This is the only way I know of to
                // check whether a function returns a type alias. Sure, you can get the return type
                // from a function in the current crate as an hir ty, but how do you get it for
                // external functions?? Simple: It's impossible. So, we check whether a part of the
                // function's declaration snippet is exactly equal to the `Ty`. That way, we can
                // see whether it's a type alias.
                //
                // Will this work for more complex types? Probably not!
                if !snippet
                    .split("->")
                    .skip(0)
                    .map(|s| {
                        s.trim() == cast_from.to_string()
                            || s.split("where").any(|ty| ty.trim() == cast_from.to_string())
                    })
                    .any(|a| a)
                {
                    return ControlFlow::Break(());
                }
            // Local usage
            } else if let Res::Local(hir_id) = res
                && let Some(parent) = get_parent_node(cx.tcx, hir_id)
                && let Node::Local(l) = parent
            {
                if let Some(e) = l.init && is_cast_from_ty_alias(cx, e, cast_from) {
                    return ControlFlow::Break::<()>(());
                }

                if let Some(ty) = l.ty
                    && let TyKind::Path(qpath) = ty.kind
                    && is_ty_alias(&qpath)
                {
                    return ControlFlow::Break::<()>(());
                }
            }
        }

        ControlFlow::Continue(())
    })
    .is_some()
}<|MERGE_RESOLUTION|>--- conflicted
+++ resolved
@@ -56,11 +56,7 @@
                 &format!("casting raw pointers to the same type and constness is unnecessary (`{cast_from}` -> `{cast_to}`)"),
                 "try",
                 cast_str.clone(),
-<<<<<<< HEAD
-                Applicability::MachineApplicable,
-=======
                 Applicability::MaybeIncorrect,
->>>>>>> bafde543
             );
         }
     }
