use clippy_utils::diagnostics::{span_lint_and_note, span_lint_and_sugg};
use clippy_utils::source::snippet_with_macro_callsite;
use clippy_utils::{any_parent_is_automatically_derived, contains_name, match_def_path, paths};
use if_chain::if_chain;
use rustc_data_structures::fx::FxHashSet;
use rustc_errors::Applicability;
use rustc_hir::def::Res;
use rustc_hir::{Block, Expr, ExprKind, PatKind, QPath, Stmt, StmtKind};
use rustc_lint::{LateContext, LateLintPass};
use rustc_middle::lint::in_external_macro;
use rustc_middle::ty;
use rustc_session::{declare_tool_lint, impl_lint_pass};
use rustc_span::symbol::{Ident, Symbol};
use rustc_span::Span;

declare_clippy_lint! {
    /// **What it does:** Checks for literal calls to `Default::default()`.
    ///
    /// **Why is this bad?** It's more clear to the reader to use the name of the type whose default is
    /// being gotten than the generic `Default`.
    ///
    /// **Known problems:** None.
    ///
    /// **Example:**
    /// ```rust
    /// // Bad
    /// let s: String = Default::default();
    ///
    /// // Good
    /// let s = String::default();
    /// ```
    pub DEFAULT_TRAIT_ACCESS,
    pedantic,
    "checks for literal calls to `Default::default()`"
}

declare_clippy_lint! {
    /// **What it does:** Checks for immediate reassignment of fields initialized
    /// with Default::default().
    ///
    /// **Why is this bad?**It's more idiomatic to use the [functional update syntax](https://doc.rust-lang.org/reference/expressions/struct-expr.html#functional-update-syntax).
    ///
    /// **Known problems:** Assignments to patterns that are of tuple type are not linted.
    ///
    /// **Example:**
    /// Bad:
    /// ```
    /// # #[derive(Default)]
    /// # struct A { i: i32 }
    /// let mut a: A = Default::default();
    /// a.i = 42;
    /// ```
    /// Use instead:
    /// ```
    /// # #[derive(Default)]
    /// # struct A { i: i32 }
    /// let a = A {
    ///     i: 42,
    ///     .. Default::default()
    /// };
    /// ```
    pub FIELD_REASSIGN_WITH_DEFAULT,
    style,
    "binding initialized with Default should have its fields set in the initializer"
}

#[derive(Default)]
pub struct Default {
    // Spans linted by `field_reassign_with_default`.
    reassigned_linted: FxHashSet<Span>,
}

impl_lint_pass!(Default => [DEFAULT_TRAIT_ACCESS, FIELD_REASSIGN_WITH_DEFAULT]);

impl LateLintPass<'_> for Default {
    fn check_expr(&mut self, cx: &LateContext<'tcx>, expr: &'tcx Expr<'_>) {
        if_chain! {
            // Avoid cases already linted by `field_reassign_with_default`
            if !self.reassigned_linted.contains(&expr.span);
            if let ExprKind::Call(path, ..) = expr.kind;
            if !any_parent_is_automatically_derived(cx.tcx, expr.hir_id);
            if let ExprKind::Path(ref qpath) = path.kind;
            if let Some(def_id) = cx.qpath_res(qpath, path.hir_id).opt_def_id();
            if match_def_path(cx, def_id, &paths::DEFAULT_TRAIT_METHOD);
            // Detect and ignore <Foo as Default>::default() because these calls do explicitly name the type.
            if let QPath::Resolved(None, _path) = qpath;
            let expr_ty = cx.typeck_results().expr_ty(expr);
            if let ty::Adt(def, ..) = expr_ty.kind();
            then {
                // TODO: Work out a way to put "whatever the imported way of referencing
                // this type in this file" rather than a fully-qualified type.
                let replacement = format!("{}::default()", cx.tcx.def_path_str(def.did));
                span_lint_and_sugg(
                    cx,
                    DEFAULT_TRAIT_ACCESS,
                    expr.span,
                    &format!("calling `{}` is more clear than this expression", replacement),
                    "try",
                    replacement,
                    Applicability::Unspecified, // First resolve the TODO above
                );
            }
        }
    }

    #[allow(clippy::too_many_lines)]
    fn check_block<'tcx>(&mut self, cx: &LateContext<'tcx>, block: &Block<'tcx>) {
        // start from the `let mut _ = _::default();` and look at all the following
        // statements, see if they re-assign the fields of the binding
        let stmts_head = match block.stmts {
            // Skip the last statement since there cannot possibly be any following statements that re-assign fields.
            [head @ .., _] if !head.is_empty() => head,
            _ => return,
        };
        for (stmt_idx, stmt) in stmts_head.iter().enumerate() {
            // find all binding statements like `let mut _ = T::default()` where `T::default()` is the
            // `default` method of the `Default` trait, and store statement index in current block being
            // checked and the name of the bound variable
            let (local, variant, binding_name, binding_type, span) = if_chain! {
                // only take `let ...` statements
                if let StmtKind::Local(local) = stmt.kind;
                if let Some(expr) = local.init;
                if !any_parent_is_automatically_derived(cx.tcx, expr.hir_id);
                if !in_external_macro(cx.tcx.sess, expr.span);
                // only take bindings to identifiers
                if let PatKind::Binding(_, binding_id, ident, _) = local.pat.kind;
                // only when assigning `... = Default::default()`
                if is_expr_default(expr, cx);
                let binding_type = cx.typeck_results().node_type(binding_id);
                if let Some(adt) = binding_type.ty_adt_def();
                if adt.is_struct();
                let variant = adt.non_enum_variant();
                if adt.did.is_local() || !variant.is_field_list_non_exhaustive();
                let module_did = cx.tcx.parent_module(stmt.hir_id).to_def_id();
                if variant
                    .fields
                    .iter()
                    .all(|field| field.vis.is_accessible_from(module_did, cx.tcx));
                then {
                    (local, variant, ident.name, binding_type, expr.span)
                } else {
                    continue;
                }
            };

            // find all "later statement"'s where the fields of the binding set as
            // Default::default() get reassigned, unless the reassignment refers to the original binding
            let mut first_assign = None;
            let mut assigned_fields = Vec::new();
            let mut cancel_lint = false;
            for consecutive_statement in &block.stmts[stmt_idx + 1..] {
                // find out if and which field was set by this `consecutive_statement`
                if let Some((field_ident, assign_rhs)) = field_reassigned_by_stmt(consecutive_statement, binding_name) {
                    // interrupt and cancel lint if assign_rhs references the original binding
                    if contains_name(binding_name, assign_rhs) {
                        cancel_lint = true;
                        break;
                    }

                    // if the field was previously assigned, replace the assignment, otherwise insert the assignment
                    if let Some(prev) = assigned_fields
                        .iter_mut()
                        .find(|(field_name, _)| field_name == &field_ident.name)
                    {
                        *prev = (field_ident.name, assign_rhs);
                    } else {
                        assigned_fields.push((field_ident.name, assign_rhs));
                    }

                    // also set first instance of error for help message
                    if first_assign.is_none() {
                        first_assign = Some(consecutive_statement);
                    }
                }
                // interrupt if no field was assigned, since we only want to look at consecutive statements
                else {
                    break;
                }
            }

            // if there are incorrectly assigned fields, do a span_lint_and_note to suggest
            // construction using `Ty { fields, ..Default::default() }`
            if !assigned_fields.is_empty() && !cancel_lint {
                // if all fields of the struct are not assigned, add `.. Default::default()` to the suggestion.
                let ext_with_default = !variant
                    .fields
                    .iter()
                    .all(|field| assigned_fields.iter().any(|(a, _)| a == &field.ident.name));

                let field_list = assigned_fields
                    .into_iter()
                    .map(|(field, rhs)| {
                        // extract and store the assigned value for help message
                        let value_snippet = snippet_with_macro_callsite(cx, rhs.span, "..");
                        format!("{}: {}", field, value_snippet)
                    })
                    .collect::<Vec<String>>()
                    .join(", ");

                // give correct suggestion if generics are involved (see #6944)
                let binding_type = if_chain! {
                    if let ty::Adt(adt_def, substs) = binding_type.kind();
                    if !substs.is_empty();
<<<<<<< HEAD
                    let adt_def_ty_name = cx.tcx.item_name(adt_def.did);
                    let generic_args = substs.iter().collect::<Vec<_>>();
                    let tys_str = generic_args
                        .iter()
                        .map(ToString::to_string)
                        .collect::<Vec<_>>()
                        .join(", ");
                    then {
=======
                    then {
                        let adt_def_ty_name = cx.tcx.item_name(adt_def.did);
                        let generic_args = substs.iter().collect::<Vec<_>>();
                        let tys_str = generic_args
                            .iter()
                            .map(ToString::to_string)
                            .collect::<Vec<_>>()
                            .join(", ");
>>>>>>> db6ea84f
                        format!("{}::<{}>", adt_def_ty_name, &tys_str)
                    } else {
                        binding_type.to_string()
                    }
                };

                let sugg = if ext_with_default {
                    if field_list.is_empty() {
                        format!("{}::default()", binding_type)
                    } else {
                        format!("{} {{ {}, ..Default::default() }}", binding_type, field_list)
                    }
                } else {
                    format!("{} {{ {} }}", binding_type, field_list)
                };

                // span lint once per statement that binds default
                span_lint_and_note(
                    cx,
                    FIELD_REASSIGN_WITH_DEFAULT,
                    first_assign.unwrap().span,
                    "field assignment outside of initializer for an instance created with Default::default()",
                    Some(local.span),
                    &format!(
                        "consider initializing the variable with `{}` and removing relevant reassignments",
                        sugg
                    ),
                );
                self.reassigned_linted.insert(span);
            }
        }
    }
}

/// Checks if the given expression is the `default` method belonging to the `Default` trait.
fn is_expr_default<'tcx>(expr: &'tcx Expr<'tcx>, cx: &LateContext<'tcx>) -> bool {
    if_chain! {
        if let ExprKind::Call(fn_expr, _) = &expr.kind;
        if let ExprKind::Path(qpath) = &fn_expr.kind;
        if let Res::Def(_, def_id) = cx.qpath_res(qpath, fn_expr.hir_id);
        then {
            // right hand side of assignment is `Default::default`
            match_def_path(cx, def_id, &paths::DEFAULT_TRAIT_METHOD)
        } else {
            false
        }
    }
}

/// Returns the reassigned field and the assigning expression (right-hand side of assign).
fn field_reassigned_by_stmt<'tcx>(this: &Stmt<'tcx>, binding_name: Symbol) -> Option<(Ident, &'tcx Expr<'tcx>)> {
    if_chain! {
        // only take assignments
        if let StmtKind::Semi(later_expr) = this.kind;
        if let ExprKind::Assign(assign_lhs, assign_rhs, _) = later_expr.kind;
        // only take assignments to fields where the left-hand side field is a field of
        // the same binding as the previous statement
        if let ExprKind::Field(binding, field_ident) = assign_lhs.kind;
        if let ExprKind::Path(QPath::Resolved(_, path)) = binding.kind;
        if let Some(second_binding_name) = path.segments.last();
        if second_binding_name.ident.name == binding_name;
        then {
            Some((field_ident, assign_rhs))
        } else {
            None
        }
    }
}<|MERGE_RESOLUTION|>--- conflicted
+++ resolved
@@ -201,16 +201,6 @@
                 let binding_type = if_chain! {
                     if let ty::Adt(adt_def, substs) = binding_type.kind();
                     if !substs.is_empty();
-<<<<<<< HEAD
-                    let adt_def_ty_name = cx.tcx.item_name(adt_def.did);
-                    let generic_args = substs.iter().collect::<Vec<_>>();
-                    let tys_str = generic_args
-                        .iter()
-                        .map(ToString::to_string)
-                        .collect::<Vec<_>>()
-                        .join(", ");
-                    then {
-=======
                     then {
                         let adt_def_ty_name = cx.tcx.item_name(adt_def.did);
                         let generic_args = substs.iter().collect::<Vec<_>>();
@@ -219,7 +209,6 @@
                             .map(ToString::to_string)
                             .collect::<Vec<_>>()
                             .join(", ");
->>>>>>> db6ea84f
                         format!("{}::<{}>", adt_def_ty_name, &tys_str)
                     } else {
                         binding_type.to_string()
