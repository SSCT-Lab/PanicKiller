use clippy_utils::diagnostics::span_lint_and_help;
use clippy_utils::msrvs::{self, Msrv};
<<<<<<< HEAD
use clippy_utils::{is_from_proc_macro, path_to_local};
=======
use clippy_utils::visitors::for_each_local_use_after_expr;
use clippy_utils::{is_from_proc_macro, path_to_local};
use itertools::Itertools;
>>>>>>> d3c5b488
use rustc_ast::LitKind;
use rustc_hir::{Expr, ExprKind, Node, PatKind};
use rustc_lint::{LateContext, LateLintPass, LintContext};
use rustc_middle::lint::in_external_macro;
<<<<<<< HEAD
use rustc_middle::ty;
=======
use rustc_middle::ty::{self, Ty};
>>>>>>> d3c5b488
use rustc_session::{declare_tool_lint, impl_lint_pass};
use std::iter::once;
use std::ops::ControlFlow;

declare_clippy_lint! {
    /// ### What it does
    /// Checks for tuple<=>array conversions that are not done with `.into()`.
    ///
    /// ### Why is this bad?
<<<<<<< HEAD
    /// It may be unnecessary complexity. `.into()` works for converting tuples
    /// <=> arrays of up to 12 elements and may convey intent more clearly.
=======
    /// It may be unnecessary complexity. `.into()` works for converting tuples<=> arrays of up to
    /// 12 elements and conveys the intent more clearly, while also leaving less room for hard to
    /// spot bugs!
    ///
    /// ### Known issues
    /// The suggested code may hide potential asymmetry in some cases. See
    /// [#11085](https://github.com/rust-lang/rust-clippy/issues/11085) for more info.
>>>>>>> d3c5b488
    ///
    /// ### Example
    /// ```rust,ignore
    /// let t1 = &[(1, 2), (3, 4)];
    /// let v1: Vec<[u32; 2]> = t1.iter().map(|&(a, b)| [a, b]).collect();
    /// ```
    /// Use instead:
    /// ```rust,ignore
    /// let t1 = &[(1, 2), (3, 4)];
    /// let v1: Vec<[u32; 2]> = t1.iter().map(|&t| t.into()).collect();
    /// ```
    #[clippy::version = "1.72.0"]
    pub TUPLE_ARRAY_CONVERSIONS,
<<<<<<< HEAD
    pedantic,
=======
    nursery,
>>>>>>> d3c5b488
    "checks for tuple<=>array conversions that are not done with `.into()`"
}
impl_lint_pass!(TupleArrayConversions => [TUPLE_ARRAY_CONVERSIONS]);

#[derive(Clone)]
pub struct TupleArrayConversions {
    pub msrv: Msrv,
}

impl LateLintPass<'_> for TupleArrayConversions {
    fn check_expr<'tcx>(&mut self, cx: &LateContext<'tcx>, expr: &'tcx Expr<'tcx>) {
        if in_external_macro(cx.sess(), expr.span) || !self.msrv.meets(msrvs::TUPLE_ARRAY_CONVERSIONS) {
            return;
        }

        match expr.kind {
            ExprKind::Array(elements) if (1..=12).contains(&elements.len()) => check_array(cx, expr, elements),
            ExprKind::Tup(elements) if (1..=12).contains(&elements.len()) => check_tuple(cx, expr, elements),
            _ => {},
        }
    }

    extract_msrv_attr!(LateContext);
}

fn check_array<'tcx>(cx: &LateContext<'tcx>, expr: &'tcx Expr<'tcx>, elements: &'tcx [Expr<'tcx>]) {
    let (ty::Array(ty, _) | ty::Slice(ty)) = cx.typeck_results().expr_ty(expr).kind() else {
        unreachable!("`expr` must be an array or slice due to `ExprKind::Array`");
    };

    if let [first, ..] = elements
        && let Some(locals) = (match first.kind {
            ExprKind::Field(_, _) => elements
                .iter()
                .enumerate()
                .map(|(i, f)| -> Option<&'tcx Expr<'tcx>> {
                    let ExprKind::Field(lhs, ident) = f.kind else {
                        return None;
                    };
                    (ident.name.as_str() == i.to_string()).then_some(lhs)
                })
                .collect::<Option<Vec<_>>>(),
            ExprKind::Path(_) => Some(elements.iter().collect()),
            _ => None,
        })
        && all_bindings_are_for_conv(cx, &[*ty], expr, elements, &locals, ToType::Array)
        && !is_from_proc_macro(cx, expr)
    {
        span_lint_and_help(
            cx,
            TUPLE_ARRAY_CONVERSIONS,
            expr.span,
            "it looks like you're trying to convert a tuple to an array",
            None,
            "use `.into()` instead, or `<[T; N]>::from` if type annotations are needed",
        );
    }
}

fn check_tuple<'tcx>(cx: &LateContext<'tcx>, expr: &'tcx Expr<'tcx>, elements: &'tcx [Expr<'tcx>]) {
    if let ty::Tuple(tys) = cx.typeck_results().expr_ty(expr).kind()
        && let [first, ..] = elements
        // Fix #11100
        && tys.iter().all_equal()
        && let Some(locals) = (match first.kind {
            ExprKind::Index(_, _) => elements
                .iter()
                .enumerate()
                .map(|(i, i_expr)| -> Option<&'tcx Expr<'tcx>> {
                    if let ExprKind::Index(lhs, index) = i_expr.kind
                        && let ExprKind::Lit(lit) = index.kind
                        && let LitKind::Int(val, _) = lit.node
                    {
                        return (val == i as u128).then_some(lhs);
                    };

                    None
                })
                .collect::<Option<Vec<_>>>(),
            ExprKind::Path(_) => Some(elements.iter().collect()),
            _ => None,
        })
        && all_bindings_are_for_conv(cx, tys, expr, elements, &locals, ToType::Tuple)
        && !is_from_proc_macro(cx, expr)
    {
        span_lint_and_help(
            cx,
            TUPLE_ARRAY_CONVERSIONS,
            expr.span,
            "it looks like you're trying to convert an array to a tuple",
            None,
            "use `.into()` instead, or `<(T0, T1, ..., Tn)>::from` if type annotations are needed",
        );
    }
}

/// Checks that every binding in `elements` comes from the same parent `Pat` with the kind if there
/// is a parent `Pat`. Returns false in any of the following cases:
/// * `kind` does not match `pat.kind`
/// * one or more elements in `elements` is not a binding
/// * one or more bindings does not have the same parent `Pat`
/// * one or more bindings are used after `expr`
/// * the bindings do not all have the same type
#[expect(clippy::cast_possible_truncation)]
fn all_bindings_are_for_conv<'tcx>(
    cx: &LateContext<'tcx>,
    final_tys: &[Ty<'tcx>],
    expr: &Expr<'_>,
    elements: &[Expr<'_>],
    locals: &[&Expr<'_>],
    kind: ToType,
) -> bool {
    let Some(locals) = locals.iter().map(|e| path_to_local(e)).collect::<Option<Vec<_>>>() else {
        return false;
    };
    let Some(local_parents) = locals
        .iter()
        .map(|&l| cx.tcx.hir().find_parent(l))
        .collect::<Option<Vec<_>>>()
    else {
        return false;
    };

    local_parents
        .iter()
        .map(|node| match node {
            Node::Pat(pat) => kind.eq(&pat.kind).then_some(pat.hir_id),
            Node::Local(l) => Some(l.hir_id),
            _ => None,
        })
        .all_equal()
        // Fix #11124, very convenient utils function! ❤️
        && locals
            .iter()
            .all(|&l| for_each_local_use_after_expr(cx, l, expr.hir_id, |_| ControlFlow::Break::<()>(())).is_continue())
        && local_parents.first().is_some_and(|node| {
            let Some(ty) = match node {
                Node::Pat(pat) => Some(pat.hir_id),
                Node::Local(l) => Some(l.hir_id),
                _ => None,
            }
            .map(|hir_id| cx.typeck_results().node_type(hir_id)) else {
                return false;
            };
            match (kind, ty.kind()) {
                // Ensure the final type and the original type have the same length, and that there
                // is no implicit `&mut`<=>`&` anywhere (#11100). Bit ugly, I know, but it works.
                (ToType::Array, ty::Tuple(tys)) => {
                    tys.len() == elements.len() && tys.iter().chain(final_tys.iter().copied()).all_equal()
                },
                (ToType::Tuple, ty::Array(ty, len)) => {
                    len.eval_target_usize(cx.tcx, cx.param_env) as usize == elements.len()
                        && final_tys.iter().chain(once(ty)).all_equal()
                },
                _ => false,
            }
        })
}

#[derive(Clone, Copy)]
enum ToType {
    Array,
    Tuple,
}

impl PartialEq<PatKind<'_>> for ToType {
    fn eq(&self, other: &PatKind<'_>) -> bool {
        match self {
            ToType::Array => matches!(other, PatKind::Tuple(_, _)),
            ToType::Tuple => matches!(other, PatKind::Slice(_, _, _)),
        }
    }
}<|MERGE_RESOLUTION|>--- conflicted
+++ resolved
@@ -1,21 +1,13 @@
 use clippy_utils::diagnostics::span_lint_and_help;
 use clippy_utils::msrvs::{self, Msrv};
-<<<<<<< HEAD
-use clippy_utils::{is_from_proc_macro, path_to_local};
-=======
 use clippy_utils::visitors::for_each_local_use_after_expr;
 use clippy_utils::{is_from_proc_macro, path_to_local};
 use itertools::Itertools;
->>>>>>> d3c5b488
 use rustc_ast::LitKind;
 use rustc_hir::{Expr, ExprKind, Node, PatKind};
 use rustc_lint::{LateContext, LateLintPass, LintContext};
 use rustc_middle::lint::in_external_macro;
-<<<<<<< HEAD
-use rustc_middle::ty;
-=======
 use rustc_middle::ty::{self, Ty};
->>>>>>> d3c5b488
 use rustc_session::{declare_tool_lint, impl_lint_pass};
 use std::iter::once;
 use std::ops::ControlFlow;
@@ -25,10 +17,6 @@
     /// Checks for tuple<=>array conversions that are not done with `.into()`.
     ///
     /// ### Why is this bad?
-<<<<<<< HEAD
-    /// It may be unnecessary complexity. `.into()` works for converting tuples
-    /// <=> arrays of up to 12 elements and may convey intent more clearly.
-=======
     /// It may be unnecessary complexity. `.into()` works for converting tuples<=> arrays of up to
     /// 12 elements and conveys the intent more clearly, while also leaving less room for hard to
     /// spot bugs!
@@ -36,7 +24,6 @@
     /// ### Known issues
     /// The suggested code may hide potential asymmetry in some cases. See
     /// [#11085](https://github.com/rust-lang/rust-clippy/issues/11085) for more info.
->>>>>>> d3c5b488
     ///
     /// ### Example
     /// ```rust,ignore
@@ -50,11 +37,7 @@
     /// ```
     #[clippy::version = "1.72.0"]
     pub TUPLE_ARRAY_CONVERSIONS,
-<<<<<<< HEAD
-    pedantic,
-=======
     nursery,
->>>>>>> d3c5b488
     "checks for tuple<=>array conversions that are not done with `.into()`"
 }
 impl_lint_pass!(TupleArrayConversions => [TUPLE_ARRAY_CONVERSIONS]);
