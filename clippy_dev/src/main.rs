--- conflicted
+++ resolved
@@ -69,8 +69,6 @@
                 .value_name("CRATES-SOURCES-TOML-PATH")
                 .long("crates-toml")
                 .help("set the path for a crates.toml where lintcheck should read the sources from"),
-<<<<<<< HEAD
-=======
         )
         .arg(
             Arg::with_name("threads")
@@ -79,7 +77,6 @@
                 .short("j")
                 .long("jobs")
                 .help("number of threads to use, 0 automatic choice"),
->>>>>>> 76a689d8
         );
 
     let app = App::new("Clippy developer tooling")
